--- conflicted
+++ resolved
@@ -196,29 +196,12 @@
 	return mh_size(hash);
 }
 
-<<<<<<< HEAD
-=======
 size_t
 HashIndex::memsize() const
 {
         return mh_index_memsize(hash);
 }
 
-struct tuple *
-HashIndex::min() const
-{
-	tnt_raise(ClientError, ER_UNSUPPORTED, "Hash index", "min()");
-	return NULL;
-}
-
-struct tuple *
-HashIndex::max() const
-{
-	tnt_raise(ClientError, ER_UNSUPPORTED, "Hash index", "max()");
-	return NULL;
-}
-
->>>>>>> 3961aab8
 struct tuple *
 HashIndex::random(uint32_t rnd) const
 {
