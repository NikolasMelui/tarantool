--- conflicted
+++ resolved
@@ -2,11 +2,7 @@
 --# push filter 'admin: .*' to 'admin: <uri>'
 box.cfg.nosuchoption = 1
 ---
-<<<<<<< HEAD
-- error: '[string "-- load_cfg.lua - internal file..."]:245: Attempt to modify a read-only
-=======
-- error: '[string "-- load_cfg.lua - internal file..."]:249: Attempt to modify a read-only
->>>>>>> d18e969d
+- error: '[string "-- load_cfg.lua - internal file..."]:251: Attempt to modify a read-only
     table'
 ...
 t = {} for k,v in pairs(box.cfg) do if type(v) ~= 'table' and type(v) ~= 'function' then table.insert(t, k..': '..tostring(v)) end end
@@ -40,7 +36,7 @@
 -- must be read-only
 box.cfg()
 ---
-- error: '[string "-- load_cfg.lua - internal file..."]:195: bad argument #1 to ''pairs''
+- error: '[string "-- load_cfg.lua - internal file..."]:197: bad argument #1 to ''pairs''
     (table expected, got nil)'
 ...
 t = {} for k,v in pairs(box.cfg) do if type(v) ~= 'table' and type(v) ~= 'function' then table.insert(t, k..': '..tostring(v)) end end
@@ -74,39 +70,23 @@
 -- check that cfg with unexpected parameter fails.
 box.cfg{sherlock = 'holmes'}
 ---
-<<<<<<< HEAD
-- error: '[string "-- load_cfg.lua - internal file..."]:149: Error: cfg parameter
-=======
-- error: '[string "-- load_cfg.lua - internal file..."]:151: Error: cfg parameter
->>>>>>> d18e969d
+- error: '[string "-- load_cfg.lua - internal file..."]:153: Error: cfg parameter
     ''sherlock'' is unexpected'
 ...
 -- check that cfg with unexpected type of parameter failes
 box.cfg{listen = {}}
 ---
-<<<<<<< HEAD
-- error: '[string "-- load_cfg.lua - internal file..."]:169: Error: cfg parameter
-=======
-- error: '[string "-- load_cfg.lua - internal file..."]:171: Error: cfg parameter
->>>>>>> d18e969d
+- error: '[string "-- load_cfg.lua - internal file..."]:173: Error: cfg parameter
     ''listen'' should be one of types: string, number'
 ...
 box.cfg{wal_dir = 0}
 ---
-<<<<<<< HEAD
-- error: '[string "-- load_cfg.lua - internal file..."]:163: Error: cfg parameter
-=======
-- error: '[string "-- load_cfg.lua - internal file..."]:165: Error: cfg parameter
->>>>>>> d18e969d
+- error: '[string "-- load_cfg.lua - internal file..."]:167: Error: cfg parameter
     ''wal_dir'' should be of type string'
 ...
 box.cfg{coredump = 'true'}
 ---
-<<<<<<< HEAD
-- error: '[string "-- load_cfg.lua - internal file..."]:163: Error: cfg parameter
-=======
-- error: '[string "-- load_cfg.lua - internal file..."]:165: Error: cfg parameter
->>>>>>> d18e969d
+- error: '[string "-- load_cfg.lua - internal file..."]:167: Error: cfg parameter
     ''coredump'' should be of type boolean'
 ...
 --# clear filter