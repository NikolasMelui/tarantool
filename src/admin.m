--- conflicted
+++ resolved
@@ -214,20 +214,12 @@
 	p = fiber->rbuf->data;
 
 	
-<<<<<<< HEAD
-#line 200 "src/admin.m"
-=======
-#line 175 "src/admin.m"
->>>>>>> 65fb1b88
+#line 218 "src/admin.m"
 	{
 	cs = admin_start;
 	}
 
-<<<<<<< HEAD
-#line 205 "src/admin.m"
-=======
-#line 180 "src/admin.m"
->>>>>>> 65fb1b88
+#line 223 "src/admin.m"
 	{
 	if ( p == pe )
 		goto _test_eof;
@@ -290,27 +282,15 @@
 	}
 	goto st0;
 tr13:
-<<<<<<< HEAD
-#line 299 "src/admin.rl"
+#line 317 "src/admin.rl"
 	{slab_validate(); ok(out);}
 	goto st135;
 tr20:
-#line 287 "src/admin.rl"
+#line 305 "src/admin.rl"
 	{return 0;}
 	goto st135;
 tr25:
-#line 214 "src/admin.rl"
-=======
-#line 274 "src/admin.rl"
-	{slab_validate(); ok(out);}
-	goto st135;
-tr20:
-#line 262 "src/admin.rl"
-	{return 0;}
-	goto st135;
-tr25:
-#line 189 "src/admin.rl"
->>>>>>> 65fb1b88
+#line 232 "src/admin.rl"
 	{
 			start(out);
 			tbuf_append(out, help, strlen(help));
@@ -318,15 +298,9 @@
 		}
 	goto st135;
 tr36:
-<<<<<<< HEAD
-#line 273 "src/admin.rl"
+#line 291 "src/admin.rl"
 	{strend = p;}
-#line 220 "src/admin.rl"
-=======
-#line 248 "src/admin.rl"
-	{strend = p;}
-#line 195 "src/admin.rl"
->>>>>>> 65fb1b88
+#line 238 "src/admin.rl"
 	{
 			strstart[strend-strstart]='\0';
 			start(out);
@@ -335,11 +309,7 @@
 		}
 	goto st135;
 tr43:
-<<<<<<< HEAD
-#line 227 "src/admin.rl"
-=======
-#line 202 "src/admin.rl"
->>>>>>> 65fb1b88
+#line 245 "src/admin.rl"
 	{
 			if (reload_cfg(err))
 				fail(out, err);
@@ -348,19 +318,11 @@
 		}
 	goto st135;
 tr67:
-<<<<<<< HEAD
-#line 297 "src/admin.rl"
+#line 315 "src/admin.rl"
 	{coredump(60); ok(out);}
 	goto st135;
 tr76:
-#line 234 "src/admin.rl"
-=======
-#line 272 "src/admin.rl"
-	{coredump(60); ok(out);}
-	goto st135;
-tr76:
-#line 209 "src/admin.rl"
->>>>>>> 65fb1b88
+#line 252 "src/admin.rl"
 	{
 			int ret = snapshot(NULL, 0);
 
@@ -375,15 +337,9 @@
 		}
 	goto st135;
 tr98:
-<<<<<<< HEAD
-#line 283 "src/admin.rl"
+#line 301 "src/admin.rl"
 	{ state = false; }
-#line 247 "src/admin.rl"
-=======
-#line 258 "src/admin.rl"
-	{ state = false; }
-#line 222 "src/admin.rl"
->>>>>>> 65fb1b88
+#line 265 "src/admin.rl"
 	{
 			strstart[strend-strstart] = '\0';
 			if (errinj_set_byname(strstart, state)) {
@@ -395,15 +351,9 @@
 		}
 	goto st135;
 tr101:
-<<<<<<< HEAD
-#line 282 "src/admin.rl"
+#line 300 "src/admin.rl"
 	{ state = true; }
-#line 247 "src/admin.rl"
-=======
-#line 257 "src/admin.rl"
-	{ state = true; }
-#line 222 "src/admin.rl"
->>>>>>> 65fb1b88
+#line 265 "src/admin.rl"
 	{
 			strstart[strend-strstart] = '\0';
 			if (errinj_set_byname(strstart, state)) {
@@ -415,11 +365,7 @@
 		}
 	goto st135;
 tr117:
-<<<<<<< HEAD
-#line 190 "src/admin.rl"
-=======
-#line 165 "src/admin.rl"
->>>>>>> 65fb1b88
+#line 208 "src/admin.rl"
 	{
 			tarantool_cfg_iterator_t *i;
 			char *key, *value;
@@ -439,27 +385,15 @@
 		}
 	goto st135;
 tr131:
-<<<<<<< HEAD
-#line 290 "src/admin.rl"
+#line 308 "src/admin.rl"
 	{start(out); fiber_info(out); end(out);}
 	goto st135;
 tr137:
-#line 289 "src/admin.rl"
+#line 307 "src/admin.rl"
 	{start(out); tarantool_info(out); end(out);}
 	goto st135;
 tr146:
-#line 208 "src/admin.rl"
-=======
-#line 265 "src/admin.rl"
-	{start(out); fiber_info(out); end(out);}
-	goto st135;
-tr137:
-#line 264 "src/admin.rl"
-	{start(out); tarantool_info(out); end(out);}
-	goto st135;
-tr146:
-#line 183 "src/admin.rl"
->>>>>>> 65fb1b88
+#line 226 "src/admin.rl"
 	{
 			start(out);
 			errinj_info(out);
@@ -467,61 +401,33 @@
 		}
 	goto st135;
 tr152:
-<<<<<<< HEAD
-#line 293 "src/admin.rl"
+#line 311 "src/admin.rl"
 	{start(out); palloc_stat(out); end(out);}
 	goto st135;
 tr160:
-#line 292 "src/admin.rl"
+#line 310 "src/admin.rl"
 	{start(out); show_slab(out); end(out);}
 	goto st135;
 tr164:
-#line 294 "src/admin.rl"
-	{start(out); stat_print(out);end(out);}
-=======
-#line 268 "src/admin.rl"
-	{start(out); palloc_stat(out); end(out);}
-	goto st135;
-tr160:
-#line 267 "src/admin.rl"
-	{start(out); slab_stat(out); end(out);}
-	goto st135;
-tr164:
-#line 269 "src/admin.rl"
+#line 312 "src/admin.rl"
 	{start(out); show_stat(out);end(out);}
->>>>>>> 65fb1b88
 	goto st135;
 st135:
 	if ( ++p == pe )
 		goto _test_eof135;
 case 135:
-<<<<<<< HEAD
-#line 402 "src/admin.m"
+#line 420 "src/admin.m"
 	goto st0;
 tr14:
-#line 299 "src/admin.rl"
+#line 317 "src/admin.rl"
 	{slab_validate(); ok(out);}
 	goto st7;
 tr21:
-#line 287 "src/admin.rl"
+#line 305 "src/admin.rl"
 	{return 0;}
 	goto st7;
 tr26:
-#line 214 "src/admin.rl"
-=======
-#line 377 "src/admin.m"
-	goto st0;
-tr14:
-#line 274 "src/admin.rl"
-	{slab_validate(); ok(out);}
-	goto st7;
-tr21:
-#line 262 "src/admin.rl"
-	{return 0;}
-	goto st7;
-tr26:
-#line 189 "src/admin.rl"
->>>>>>> 65fb1b88
+#line 232 "src/admin.rl"
 	{
 			start(out);
 			tbuf_append(out, help, strlen(help));
@@ -529,15 +435,9 @@
 		}
 	goto st7;
 tr37:
-<<<<<<< HEAD
-#line 273 "src/admin.rl"
+#line 291 "src/admin.rl"
 	{strend = p;}
-#line 220 "src/admin.rl"
-=======
-#line 248 "src/admin.rl"
-	{strend = p;}
-#line 195 "src/admin.rl"
->>>>>>> 65fb1b88
+#line 238 "src/admin.rl"
 	{
 			strstart[strend-strstart]='\0';
 			start(out);
@@ -546,11 +446,7 @@
 		}
 	goto st7;
 tr44:
-<<<<<<< HEAD
-#line 227 "src/admin.rl"
-=======
-#line 202 "src/admin.rl"
->>>>>>> 65fb1b88
+#line 245 "src/admin.rl"
 	{
 			if (reload_cfg(err))
 				fail(out, err);
@@ -559,19 +455,11 @@
 		}
 	goto st7;
 tr68:
-<<<<<<< HEAD
-#line 297 "src/admin.rl"
+#line 315 "src/admin.rl"
 	{coredump(60); ok(out);}
 	goto st7;
 tr77:
-#line 234 "src/admin.rl"
-=======
-#line 272 "src/admin.rl"
-	{coredump(60); ok(out);}
-	goto st7;
-tr77:
-#line 209 "src/admin.rl"
->>>>>>> 65fb1b88
+#line 252 "src/admin.rl"
 	{
 			int ret = snapshot(NULL, 0);
 
@@ -586,15 +474,9 @@
 		}
 	goto st7;
 tr99:
-<<<<<<< HEAD
-#line 283 "src/admin.rl"
+#line 301 "src/admin.rl"
 	{ state = false; }
-#line 247 "src/admin.rl"
-=======
-#line 258 "src/admin.rl"
-	{ state = false; }
-#line 222 "src/admin.rl"
->>>>>>> 65fb1b88
+#line 265 "src/admin.rl"
 	{
 			strstart[strend-strstart] = '\0';
 			if (errinj_set_byname(strstart, state)) {
@@ -606,15 +488,9 @@
 		}
 	goto st7;
 tr102:
-<<<<<<< HEAD
-#line 282 "src/admin.rl"
+#line 300 "src/admin.rl"
 	{ state = true; }
-#line 247 "src/admin.rl"
-=======
-#line 257 "src/admin.rl"
-	{ state = true; }
-#line 222 "src/admin.rl"
->>>>>>> 65fb1b88
+#line 265 "src/admin.rl"
 	{
 			strstart[strend-strstart] = '\0';
 			if (errinj_set_byname(strstart, state)) {
@@ -626,11 +502,7 @@
 		}
 	goto st7;
 tr118:
-<<<<<<< HEAD
-#line 190 "src/admin.rl"
-=======
-#line 165 "src/admin.rl"
->>>>>>> 65fb1b88
+#line 208 "src/admin.rl"
 	{
 			tarantool_cfg_iterator_t *i;
 			char *key, *value;
@@ -650,27 +522,15 @@
 		}
 	goto st7;
 tr132:
-<<<<<<< HEAD
-#line 290 "src/admin.rl"
+#line 308 "src/admin.rl"
 	{start(out); fiber_info(out); end(out);}
 	goto st7;
 tr138:
-#line 289 "src/admin.rl"
+#line 307 "src/admin.rl"
 	{start(out); tarantool_info(out); end(out);}
 	goto st7;
 tr147:
-#line 208 "src/admin.rl"
-=======
-#line 265 "src/admin.rl"
-	{start(out); fiber_info(out); end(out);}
-	goto st7;
-tr138:
-#line 264 "src/admin.rl"
-	{start(out); tarantool_info(out); end(out);}
-	goto st7;
-tr147:
-#line 183 "src/admin.rl"
->>>>>>> 65fb1b88
+#line 226 "src/admin.rl"
 	{
 			start(out);
 			errinj_info(out);
@@ -678,39 +538,22 @@
 		}
 	goto st7;
 tr153:
-<<<<<<< HEAD
-#line 293 "src/admin.rl"
+#line 311 "src/admin.rl"
 	{start(out); palloc_stat(out); end(out);}
 	goto st7;
 tr161:
-#line 292 "src/admin.rl"
+#line 310 "src/admin.rl"
 	{start(out); show_slab(out); end(out);}
 	goto st7;
 tr165:
-#line 294 "src/admin.rl"
-	{start(out); stat_print(out);end(out);}
-=======
-#line 268 "src/admin.rl"
-	{start(out); palloc_stat(out); end(out);}
-	goto st7;
-tr161:
-#line 267 "src/admin.rl"
-	{start(out); slab_stat(out); end(out);}
-	goto st7;
-tr165:
-#line 269 "src/admin.rl"
+#line 312 "src/admin.rl"
 	{start(out); show_stat(out);end(out);}
->>>>>>> 65fb1b88
 	goto st7;
 st7:
 	if ( ++p == pe )
 		goto _test_eof7;
 case 7:
-<<<<<<< HEAD
-#line 539 "src/admin.m"
-=======
-#line 514 "src/admin.m"
->>>>>>> 65fb1b88
+#line 557 "src/admin.m"
 	if ( (*p) == 10 )
 		goto st135;
 	goto st0;
@@ -863,44 +706,28 @@
 	}
 	goto tr33;
 tr33:
-<<<<<<< HEAD
-#line 273 "src/admin.rl"
-=======
-#line 248 "src/admin.rl"
->>>>>>> 65fb1b88
+#line 291 "src/admin.rl"
 	{strstart = p;}
 	goto st24;
 st24:
 	if ( ++p == pe )
 		goto _test_eof24;
 case 24:
-<<<<<<< HEAD
-#line 699 "src/admin.m"
-=======
-#line 674 "src/admin.m"
->>>>>>> 65fb1b88
+#line 717 "src/admin.m"
 	switch( (*p) ) {
 		case 10: goto tr36;
 		case 13: goto tr37;
 	}
 	goto st24;
 tr34:
-<<<<<<< HEAD
-#line 273 "src/admin.rl"
-=======
-#line 248 "src/admin.rl"
->>>>>>> 65fb1b88
+#line 291 "src/admin.rl"
 	{strstart = p;}
 	goto st25;
 st25:
 	if ( ++p == pe )
 		goto _test_eof25;
 case 25:
-<<<<<<< HEAD
-#line 713 "src/admin.m"
-=======
-#line 688 "src/admin.m"
->>>>>>> 65fb1b88
+#line 731 "src/admin.m"
 	switch( (*p) ) {
 		case 10: goto tr36;
 		case 13: goto tr37;
@@ -1350,44 +1177,28 @@
 		goto tr91;
 	goto st0;
 tr91:
-<<<<<<< HEAD
-#line 281 "src/admin.rl"
-=======
-#line 256 "src/admin.rl"
->>>>>>> 65fb1b88
+#line 299 "src/admin.rl"
 	{ strstart = p; }
 	goto st74;
 st74:
 	if ( ++p == pe )
 		goto _test_eof74;
 case 74:
-<<<<<<< HEAD
-#line 1170 "src/admin.m"
-=======
-#line 1145 "src/admin.m"
->>>>>>> 65fb1b88
+#line 1188 "src/admin.m"
 	if ( (*p) == 32 )
 		goto tr92;
 	if ( 33 <= (*p) && (*p) <= 126 )
 		goto st74;
 	goto st0;
 tr92:
-<<<<<<< HEAD
-#line 281 "src/admin.rl"
-=======
-#line 256 "src/admin.rl"
->>>>>>> 65fb1b88
+#line 299 "src/admin.rl"
 	{ strend = p; }
 	goto st75;
 st75:
 	if ( ++p == pe )
 		goto _test_eof75;
 case 75:
-<<<<<<< HEAD
-#line 1184 "src/admin.m"
-=======
-#line 1159 "src/admin.m"
->>>>>>> 65fb1b88
+#line 1202 "src/admin.m"
 	switch( (*p) ) {
 		case 32: goto st75;
 		case 111: goto st76;
@@ -2079,11 +1890,7 @@
 	_out: {}
 	}
 
-<<<<<<< HEAD
-#line 305 "src/admin.rl"
-=======
-#line 280 "src/admin.rl"
->>>>>>> 65fb1b88
+#line 323 "src/admin.rl"
 
 
 	tbuf_ltrim(fiber->rbuf, (void *)pe - (void *)fiber->rbuf->data);
