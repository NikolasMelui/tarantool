#!/usr/bin/env tarantool

local tap = require('tap')
local console = require('console')
local socket = require('socket')
local yaml = require('yaml')
local fiber = require('fiber')
local ffi = require('ffi')
local log = require('log')
local fio = require('fio')

-- Suppress console log messages
log.level(4)
local CONSOLE_SOCKET = fio.pathjoin(fio.cwd(), 'tarantool-test-console.sock')
local IPROTO_SOCKET = fio.pathjoin(fio.cwd(), 'tarantool-test-iproto.sock')
os.remove(CONSOLE_SOCKET)
os.remove(IPROTO_SOCKET)

--
local EOL = "\n...\n"

test = tap.test("console")

<<<<<<< HEAD
test:plan(61)
=======
test:plan(51)
>>>>>>> 80d379ee

-- Start console and connect to it
local server = console.listen(CONSOLE_SOCKET)
test:ok(server ~= nil, "console.listen started")
local client = socket.tcp_connect("unix/", CONSOLE_SOCKET)
local handshake = client:read{chunk = 128}
test:ok(string.match(handshake, '^Tarantool .*console') ~= nil, 'Handshake')
test:ok(client ~= nil, "connect to console")

--
-- gh-2677: box.session.push, text protocol support.
--
client:write('box.session.push(200)\n')
test:is(client:read(EOL), '%TAG !push! tag:tarantool.io/push,2018\n--- 200\n...\n',
        "pushed message")
test:is(client:read(EOL), '---\n- true\n...\n', "pushed message")

-- Execute some command
client:write("1\n")
test:is(yaml.decode(client:read(EOL))[1], 1, "eval")

-- doesn't crash and doesn't hang
client:write("_G\n")
test:is(#client:read(EOL) > 0, true, "_G")

-- Check internal state of `console` module
client:write("require('fiber').id()\n")
local fid1 = yaml.decode(client:read(EOL))[1]
local state = fiber.find(fid1).storage.console
local server_info = state.client:peer()
local client_info = state.client:name()
test:is(client_info.host, client_info.host, "state.socker:peer().host")
test:is(client_info.port, client_info.port, "state.socker:peer().port")
server_info = nil
client_info = nil

-- Check console.delimiter()
client:write("require('console').delimiter(';')\n")
test:is(yaml.decode(client:read(EOL)), '', "set delimiter to ';'")
test:is(state.delimiter, ';', "state.delimiter is ';'")
client:write("require('console').delimiter();\n")
test:is(yaml.decode(client:read(EOL))[1], ';', "get delimiter is ';'")
client:write("require('console').delimiter('');\n")
test:is(yaml.decode(client:read(EOL)), '', "clear delimiter")

box.cfg{
    listen=IPROTO_SOCKET;
    memtx_memory = 107374182,
    log="tarantool.log",
}
-- Connect to iproto console (CALL)
client:write(string.format("require('console').connect('/')\n"))
-- error: Connection is not established
test:ok(yaml.decode(client:read(EOL))[1].error:find('not established'),
    'remote network error')

client:write(string.format("require('console').connect('%s')\n",
    IPROTO_SOCKET))
-- error: Execute access is denied for user 'guest' to function 'dostring
test:ok(yaml.decode(client:read(EOL))[1].error:find('denied'),
    'remote access denied')

-- create user
box.schema.user.create('test', { password = 'pass' })
client:write(string.format("require('console').connect('test:pass@%s')\n",
    IPROTO_SOCKET))
-- error: Execute access denied for user 'test' to function 'dostring
test:ok(yaml.decode(client:read(EOL))[1].error:find('denied'),
    'remote access denied')

-- Add permissions to execute for `test`
box.schema.user.grant('test', 'execute', 'universe')

client:write(string.format("require('console').connect('test:pass@%s')\n",
    IPROTO_SOCKET))
test:ok(yaml.decode(client:read(EOL)), "remote connect")

-- Log in with an empty password
box.schema.user.create('test2', { password = '' })
box.schema.user.grant('test2', 'execute', 'universe')

client:write(string.format("require('console').connect('test2@%s')\n",
    IPROTO_SOCKET))
test:ok(yaml.decode(client:read(EOL)), "remote connect")

client:write(string.format("require('console').connect('test2:@%s')\n",
    IPROTO_SOCKET))
test:ok(yaml.decode(client:read(EOL)), "remote connect")

-- Execute some command
client:write("require('fiber').id()\n")
local fid2 = yaml.decode(client:read(EOL))[1]
test:isnt(fid1, fid2, "remote eval")

test:is(state.remote.host, "unix/", "remote state.remote.host")
test:is(state.remote.port, IPROTO_SOCKET, "remote state.remote.port")
test:is(state.prompt, string.format("%s:%s", "unix/", IPROTO_SOCKET),
        "remote state.prompt")

-- Check exception handling (gh-643)
client:write("error('test')\n")
test:ok(yaml.decode(client:read(EOL))[1].error:match('test') ~= nil,
    "exception handling")
client:write("setmetatable({}, { __serialize = function() error('test') end})\n")
test:ok(yaml.decode(client:read(EOL))[1].error:match('test') ~= nil,
    "exception handling")

-- Disconnect from iproto
client:write("~.\n")
-- Check that iproto console has been disconnected
client:write("require('fiber').id()\n")
local fid1x = yaml.decode(client:read(EOL))[1]
test:is(fid1, fid1x, "remote disconnect")

-- Connect to admin port
client:write(string.format("require('console').connect('%s')\n",
    CONSOLE_SOCKET))
test:ok(yaml.decode(client:read(EOL))[1], 'admin connect')
client:write("2 + 2\n")
test:ok(yaml.decode(client:read(EOL))[1] == 4, "admin eval")

-- gh-1177: Error message for display of a net.box result
client:write("require('net.box').connect('unix/', '"..IPROTO_SOCKET.."')\n")
test:isnil(yaml.decode(client:read(EOL))[1].error, "gh-1177 __serialize")
-- there is no way to disconnect here

-- Disconect from console
client:shutdown()
client:write('')
client:close()

-- Stop console
server:shutdown()
server:close()
fiber.sleep(0) -- workaround for gh-712: console.test.lua fails in Fedora
-- Check that admin console has been stopped
test:isnil(socket.tcp_connect("unix/", CONSOLE_SOCKET), "console.listen stopped")

-- Stop iproto
box.cfg{listen = ''}
os.remove(IPROTO_SOCKET)

local s = console.listen('127.0.0.1:0')
addr = s:name()
test:is(addr.family, 'AF_INET', 'console.listen uri support')
test:is(addr.host, '127.0.0.1', 'console.listen uri support')
test:isnt(addr.port, 0, 'console.listen uri support')
s:close()

local s = console.listen('console://unix/:'..CONSOLE_SOCKET)
addr = s:name()
test:is(addr.family, 'AF_UNIX', 'console.listen uri support')
test:is(addr.host, 'unix/', 'console.listen uri support')
test:is(addr.port, CONSOLE_SOCKET, 'console.listen uri support')
s:close()

--
-- gh-1938: on_connect/on_disconnect/on_auth triggers
--
local session_id = box.session.id()
local triggers_ran = 0

local function console_on_connect()
    test:is(box.session.user(), "admin", "on_connect session.user()")
    test:like(box.session.peer(), "unix", "on_connect session.peer()")
    test:isnt(box.session.id(), session_id, "on_connect session.id()")
    triggers_ran = triggers_ran + 1
end

local function console_on_disconnect()
    test:is(box.session.user(), "admin", "on_disconnect session.user()")
    test:isnt(box.session.id(), session_id, "on_disconnect session.id()")
    triggers_ran = triggers_ran + 1
end

local function console_on_auth(username, success)
    test:is(box.session.user(), "admin", "on_auth session.user()")
    test:like(box.session.peer(), "unix", "on_auth session.peer()")
    test:isnt(box.session.id(), session_id, "on_auth session.id()")
    test:is(username, "admin", "on_auth argument")
    test:is(success, true, "on_auth argument 2")
    triggers_ran = triggers_ran + 1
end

box.session.on_connect(console_on_connect)
box.session.on_disconnect(console_on_disconnect)
box.session.on_auth(console_on_auth)

-- check on_connect/on_disconnect/on_auth triggers
local server = console.listen('console://unix/:'..CONSOLE_SOCKET)
client = socket.tcp_connect("unix/", CONSOLE_SOCKET)
_ = client:read(128)
client:write("1\n")
test:is(yaml.decode(client:read(EOL))[1], 1, "eval with triggers")
client:shutdown()
client:close()
while triggers_ran < 3 do fiber.yield() end

-- check on_auth with error()
local function console_on_auth_error()
    error("Authorization error")
    triggers_ran = triggers_ran + 1
end
box.session.on_auth(console_on_auth_error)

client = socket.tcp_connect("unix/", CONSOLE_SOCKET)
_ = client:read(128)
test:is(client:read(1024), "", "on_auth aborts connection")
client:close()
while triggers_ran < 4 do fiber.yield() end
test:is(triggers_ran, 4, "on_connect -> on_auth_error order")
box.session.on_auth(nil, console_on_auth_error)

box.session.on_connect(nil, console_on_connect)
box.session.on_disconnect(nil, console_on_disconnect)
box.session.on_auth(nil, console_on_auth)

--
-- gh-2642 "box.session.type()"
--
client = socket.tcp_connect("unix/", CONSOLE_SOCKET)
_ = client:read(128)
client:write("box.session.type();\n")
test:is(yaml.decode(client:read(EOL))[1], "console", "session type")
client:close()

server:close()

box.schema.user.drop('test')
box.schema.user.drop('test2')
session_id = nil
triggers_ran = nil
os.remove(CONSOLE_SOCKET)
os.remove(IPROTO_SOCKET)

test:check()

os.exit(0)<|MERGE_RESOLUTION|>--- conflicted
+++ resolved
@@ -21,11 +21,7 @@
 
 test = tap.test("console")
 
-<<<<<<< HEAD
-test:plan(61)
-=======
-test:plan(51)
->>>>>>> 80d379ee
+test:plan(53)
 
 -- Start console and connect to it
 local server = console.listen(CONSOLE_SOCKET)
