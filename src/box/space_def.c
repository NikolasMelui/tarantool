/*
 * Copyright 2010-2016, Tarantool AUTHORS, please see AUTHORS file.
 *
 * Redistribution and use in source and binary forms, with or
 * without modification, are permitted provided that the following
 * conditions are met:
 *
 * 1. Redistributions of source code must retain the above
 *    copyright notice, this list of conditions and the
 *    following disclaimer.
 *
 * 2. Redistributions in binary form must reproduce the above
 *    copyright notice, this list of conditions and the following
 *    disclaimer in the documentation and/or other materials
 *    provided with the distribution.
 *
 * THIS SOFTWARE IS PROVIDED BY <COPYRIGHT HOLDER> ``AS IS'' AND
 * ANY EXPRESS OR IMPLIED WARRANTIES, INCLUDING, BUT NOT LIMITED
 * TO, THE IMPLIED WARRANTIES OF MERCHANTABILITY AND FITNESS FOR
 * A PARTICULAR PURPOSE ARE DISCLAIMED. IN NO EVENT SHALL
 * <COPYRIGHT HOLDER> OR CONTRIBUTORS BE LIABLE FOR ANY DIRECT,
 * INDIRECT, INCIDENTAL, SPECIAL, EXEMPLARY, OR CONSEQUENTIAL
 * DAMAGES (INCLUDING, BUT NOT LIMITED TO, PROCUREMENT OF
 * SUBSTITUTE GOODS OR SERVICES; LOSS OF USE, DATA, OR PROFITS; OR
 * BUSINESS INTERRUPTION) HOWEVER CAUSED AND ON ANY THEORY OF
 * LIABILITY, WHETHER IN CONTRACT, STRICT LIABILITY, OR TORT
 * (INCLUDING NEGLIGENCE OR OTHERWISE) ARISING IN ANY WAY OUT OF
 * THE USE OF THIS SOFTWARE, EVEN IF ADVISED OF THE POSSIBILITY OF
 * SUCH DAMAGE.
 */

#include "space_def.h"
#include "diag.h"
#include "error.h"
#include "sql.h"
#include "msgpuck.h"

/**
 * Make checks from msgpack.
 * @param str pointer to array of maps
 *         e.g. [{"expr": "x < y", "name": "ONE"}, ..].
 * @param len array items count.
 * @param[out] opt pointer to store parsing result.
 * @param errcode Code of error to set if something is wrong.
 * @param field_no Field number of an option in a parent element.
 * @retval 0 on success.
 * @retval not 0 on error. Also set diag message.
 */
static int
checks_array_decode(const char **str, uint32_t len, char *opt, uint32_t errcode,
		    uint32_t field_no);

const struct space_opts space_opts_default = {
<<<<<<< HEAD
	/* .temporary = */ false,
	/* .view = */ false,
	/* .sql        = */ NULL,
	/* .checks     = */ NULL,
};

const struct opt_def space_opts_reg[] = {
	OPT_DEF("temporary", OPT_BOOL, struct space_opts, temporary),
	OPT_DEF("view", OPT_BOOL, struct space_opts, is_view),
	OPT_DEF("sql", OPT_STRPTR, struct space_opts, sql),
	OPT_DEF_ARRAY("checks", struct space_opts, checks,
		      checks_array_decode),
=======
	/* .group_id = */ 0,
	/* .is_temporary = */ false,
};

const struct opt_def space_opts_reg[] = {
	OPT_DEF("group_id", OPT_UINT32, struct space_opts, group_id),
	OPT_DEF("temporary", OPT_BOOL, struct space_opts, is_temporary),
>>>>>>> 1ca0e2e8
	OPT_END,
};

size_t
space_def_sizeof(uint32_t name_len, const struct field_def *fields,
		 uint32_t field_count, uint32_t *names_offset,
		 uint32_t *fields_offset, uint32_t *def_expr_offset)
{
	uint32_t field_strs_size = 0;
	uint32_t def_exprs_size = 0;
	for (uint32_t i = 0; i < field_count; ++i) {
		field_strs_size += strlen(fields[i].name) + 1;
		if (fields[i].default_value != NULL) {
			int len = strlen(fields[i].default_value);
			field_strs_size += len + 1;
			if (fields[i].default_value_expr != NULL) {
				struct Expr *e = fields[i].default_value_expr;
				def_exprs_size += sql_expr_sizeof(e, 0);
			}
		}
	}

	*fields_offset = sizeof(struct space_def) + name_len + 1;
	*names_offset = *fields_offset + field_count * sizeof(struct field_def);
	*def_expr_offset = *names_offset + field_strs_size;
	return *def_expr_offset + def_exprs_size;
}

/**
 * Initialize def->opts with opts duplicate.
 * @param def  Def to initialize.
 * @param opts Opts to duplicate.
 * @retval 0 on success.
 * @retval not 0 on error.
 */
static int
space_def_dup_opts(struct space_def *def, const struct space_opts *opts)
{
	def->opts = *opts;
	if (opts->sql != NULL) {
		def->opts.sql = strdup(opts->sql);
		if (def->opts.sql == NULL) {
			diag_set(OutOfMemory, strlen(opts->sql) + 1, "strdup",
				 "def->opts.sql");
			return -1;
		}
	}
	if (opts->checks != NULL) {
		def->opts.checks = sql_expr_list_dup(sql_get(), opts->checks, 0);
		if (def->opts.checks == NULL) {
			free(def->opts.sql);
			diag_set(OutOfMemory, 0, "sql_expr_list_dup",
				 "def->opts.checks");
			return -1;
		}
		sql_checks_update_space_def_reference(def->opts.checks, def);
	}
	return 0;
}

struct space_def *
space_def_dup(const struct space_def *src)
{
	uint32_t strs_offset, fields_offset, def_expr_offset;
	size_t size = space_def_sizeof(strlen(src->name), src->fields,
				       src->field_count, &strs_offset,
				       &fields_offset, &def_expr_offset);
	struct space_def *ret = (struct space_def *) malloc(size);
	if (ret == NULL) {
		diag_set(OutOfMemory, size, "malloc", "ret");
		return NULL;
	}
	memcpy(ret, src, size);
	memset(&ret->opts, 0, sizeof(ret->opts));
	char *strs_pos = (char *)ret + strs_offset;
	char *expr_pos = (char *)ret + def_expr_offset;
	if (src->field_count > 0) {
		ret->fields = (struct field_def *)((char *)ret + fields_offset);
		for (uint32_t i = 0; i < src->field_count; ++i) {
			ret->fields[i].name = strs_pos;
			strs_pos += strlen(strs_pos) + 1;
			if (src->fields[i].default_value != NULL) {
				ret->fields[i].default_value = strs_pos;
				strs_pos += strlen(strs_pos) + 1;
			}
			struct Expr *e = src->fields[i].default_value_expr;
			if (e != NULL) {
				char *expr_pos_old = expr_pos;
				e = sql_expr_dup(sql_get(), e, 0, &expr_pos);
				assert(e != NULL);
				/* Note: due to SQL legacy
				 * duplicactor pointer is not
				 * promoted for REDUCED exprs.
				 * Will be fixed w/ Expt
				 * allocation refactoring.
				 */
				assert(expr_pos_old == expr_pos);
				expr_pos += sql_expr_sizeof(e, 0);
				ret->fields[i].default_value_expr = e;
			}
		}
	}
	tuple_dictionary_ref(ret->dict);
	if (space_def_dup_opts(ret, &src->opts) != 0) {
		space_def_delete(ret);
		return NULL;
	}
	return ret;
}

struct space_def *
space_def_new(uint32_t id, uint32_t uid, uint32_t exact_field_count,
	      const char *name, uint32_t name_len,
	      const char *engine_name, uint32_t engine_len,
	      const struct space_opts *opts, const struct field_def *fields,
	      uint32_t field_count)
{
	uint32_t strs_offset, fields_offset, def_expr_offset;
	size_t size = space_def_sizeof(name_len, fields, field_count,
				       &strs_offset, &fields_offset,
				       &def_expr_offset);
	struct space_def *def = (struct space_def *) malloc(size);
	if (def == NULL) {
		diag_set(OutOfMemory, size, "malloc", "def");
		return NULL;
	}
	assert(name_len <= BOX_NAME_MAX);
	assert(engine_len <= ENGINE_NAME_MAX);
	def->dict = tuple_dictionary_new(fields, field_count);
	if (def->dict == NULL) {
		free(def);
		return NULL;
	}
	def->id = id;
	def->uid = uid;
	def->exact_field_count = exact_field_count;
	memcpy(def->name, name, name_len);
	def->name[name_len] = 0;
	memcpy(def->engine_name, engine_name, engine_len);
	def->engine_name[engine_len] = 0;

	def->view_ref_count = 0;
	def->field_count = field_count;
	if (field_count == 0) {
		def->fields = NULL;
	} else {
		char *strs_pos = (char *)def + strs_offset;
		char *expr_pos = (char *)def + def_expr_offset;
		def->fields = (struct field_def *)((char *)def + fields_offset);
		for (uint32_t i = 0; i < field_count; ++i) {
			def->fields[i] = fields[i];
			def->fields[i].name = strs_pos;
			uint32_t len = strlen(fields[i].name);
			memcpy(def->fields[i].name, fields[i].name, len);
			def->fields[i].name[len] = 0;
			strs_pos += len + 1;

			if (fields[i].default_value != NULL) {
				def->fields[i].default_value = strs_pos;
				len = strlen(fields[i].default_value);
				memcpy(def->fields[i].default_value,
				       fields[i].default_value, len);
				def->fields[i].default_value[len] = 0;
				strs_pos += len + 1;
			}
			struct Expr *e = def->fields[i].default_value_expr;
			if (e != NULL) {
				char *expr_pos_old = expr_pos;
				e = sql_expr_dup(sql_get(), e, 0, &expr_pos);
				assert(e != NULL);
				/* Note: due to SQL legacy
				 * duplicactor pointer is
				 * not promoted for
				 * REDUCED exprs. Will be
				 * fixed w/ Expt
				 * allocation refactoring.
				 */
				assert(expr_pos_old == expr_pos);
				expr_pos += sql_expr_sizeof(e, 0);
				def->fields[i].default_value_expr = e;
			}
		}
	}
	if (space_def_dup_opts(def, opts) != 0) {
		space_def_delete(def);
		return NULL;
	}
	return def;
}

/** Free a default value's syntax trees of @a defs. */
void
space_def_destroy_fields(struct field_def *fields, uint32_t field_count)
{
	for (uint32_t i = 0; i < field_count; ++i) {
		if (fields[i].default_value_expr != NULL) {
			sql_expr_delete(sql_get(), fields[i].default_value_expr,
					true);
		}
	}
}

void
space_def_delete(struct space_def *def)
{
	space_opts_destroy(&def->opts);
	tuple_dictionary_unref(def->dict);
	space_def_destroy_fields(def->fields, def->field_count);
	TRASH(def);
	free(def);
}

void
space_opts_destroy(struct space_opts *opts)
{
	free(opts->sql);
	sql_expr_list_delete(sql_get(), opts->checks);
	TRASH(opts);
}

static int
checks_array_decode(const char **str, uint32_t len, char *opt, uint32_t errcode,
		    uint32_t field_no)
{
	char *errmsg = tt_static_buf();
	struct ExprList *checks = NULL;
	const char **map = str;
	struct sqlite3 *db = sql_get();
	for (uint32_t i = 0; i < len; i++) {
		checks = sql_expr_list_append(db, checks, NULL);
		if (checks == NULL) {
			diag_set(OutOfMemory, 0, "sql_expr_list_append",
				 "checks");
			goto error;
		}
		const char *expr_name = NULL;
		const char *expr_str = NULL;
		uint32_t expr_name_len = 0;
		uint32_t expr_str_len = 0;
		uint32_t map_size = mp_decode_map(map);
		for (uint32_t j = 0; j < map_size; j++) {
			if (mp_typeof(**map) != MP_STR) {
				diag_set(ClientError, errcode, field_no,
					 "key must be a string");
				goto error;
			}
			uint32_t key_len;
			const char *key = mp_decode_str(map, &key_len);
			if (mp_typeof(**map) != MP_STR) {
				snprintf(errmsg, TT_STATIC_BUF_LEN,
					 "invalid MsgPack map field '%.*s' type",
					 key_len, key);
				diag_set(ClientError, errcode, field_no, errmsg);
				goto error;
			}
			if (key_len == 4 && memcmp(key, "expr", key_len) == 0) {
				expr_str = mp_decode_str(map, &expr_str_len);
			} else if (key_len == 4 &&
				   memcmp(key, "name", key_len) == 0) {
				expr_name = mp_decode_str(map, &expr_name_len);
			} else {
				snprintf(errmsg, TT_STATIC_BUF_LEN,
					 "invalid MsgPack map field '%.*s'",
					 key_len, key);
				diag_set(ClientError, errcode, field_no, errmsg);
				goto error;
			}
		}
		if (sql_check_list_item_init(checks, i, expr_name, expr_name_len,
					     expr_str, expr_str_len) != 0) {
			box_error_t *err = box_error_last();
			if (box_error_code(err) != ENOMEM) {
				snprintf(errmsg, TT_STATIC_BUF_LEN,
					 "invalid expression specified");
				diag_set(ClientError, errcode, field_no,
					 errmsg);
			}
			goto error;
		}
	}
	*(struct ExprList **)opt = checks;
	return 0;
error:
	sql_expr_list_delete(db, checks);
	return  -1;
}<|MERGE_RESOLUTION|>--- conflicted
+++ resolved
@@ -51,28 +51,20 @@
 		    uint32_t field_no);
 
 const struct space_opts space_opts_default = {
-<<<<<<< HEAD
-	/* .temporary = */ false,
+	/* .group_id = */ 0,
+	/* .is_temporary = */ false,
 	/* .view = */ false,
 	/* .sql        = */ NULL,
 	/* .checks     = */ NULL,
 };
 
 const struct opt_def space_opts_reg[] = {
-	OPT_DEF("temporary", OPT_BOOL, struct space_opts, temporary),
+	OPT_DEF("group_id", OPT_UINT32, struct space_opts, group_id),
+	OPT_DEF("temporary", OPT_BOOL, struct space_opts, is_temporary),
 	OPT_DEF("view", OPT_BOOL, struct space_opts, is_view),
 	OPT_DEF("sql", OPT_STRPTR, struct space_opts, sql),
 	OPT_DEF_ARRAY("checks", struct space_opts, checks,
 		      checks_array_decode),
-=======
-	/* .group_id = */ 0,
-	/* .is_temporary = */ false,
-};
-
-const struct opt_def space_opts_reg[] = {
-	OPT_DEF("group_id", OPT_UINT32, struct space_opts, group_id),
-	OPT_DEF("temporary", OPT_BOOL, struct space_opts, is_temporary),
->>>>>>> 1ca0e2e8
 	OPT_END,
 };
 
