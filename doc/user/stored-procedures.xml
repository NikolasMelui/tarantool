<!DOCTYPE section [
<!ENTITY % tnt SYSTEM "../tnt.ent">
%tnt;
]>
<section xmlns="http://docbook.org/ns/docbook" version="5.0"
      xmlns:xi="http://www.w3.org/2001/XInclude"
      xmlns:xlink="http://www.w3.org/1999/xlink"
      xml:id="stored-procedures">
    <title>Writing and running Lua code</title>

    <para>
      Procedures can be defined and invoked interactively, for example::
      <programlisting><computeroutput>tarantool> <userinput>function f1() return 'hello' end</userinput>
---
...
tarantool> <userinput>f1()</userinput>
---
- hello
...
</computeroutput>
</programlisting>
      In the above example, the requests are being handled in interactive mode
      for evaluation as a chunk of Lua code.
    </para>
    <para>
      Thus, the request "<code>function f1() return 'hello' end</code>"
      causes definition of the Lua function which will be identified as f1().
      Then the request "<code>f1()</code>" causes execution of
      the function. The function returns a string 'hello', which gets displayed.
    </para>
    <para>
      It's possible to execute any chunk of Lua code, not just invoke functions ...
    <programlisting><computeroutput>tarantool> <userinput>1 + 2</userinput>
---
 - 3
...
tarantool> <userinput>'hello' .. ' world' -- '..' means 'concatenate'</userinput>
---
 - hello world
...
</computeroutput></programlisting>
    </para>
    <para>
    Lua functions could also be called at the time of initialization with a script in a
    <olink targetptr="configuration-file">configuration file</olink>.
    An example and discussion of such a script will appear later in section
    <link linkend="sp-expirationd">expirationd</link>.
    </para>
    <para>
      The initialization script can select and modify data.
    </para>
    <para>
     Another common task to perform in the initialization script
     is to start background fibers for data expiration, re-sharding,
     or communication with networked peers.
    </para>
    <para>
      Finally, the script can be used to define Lua <olink
      targetptr="triggers">triggers</olink> invoked on various events
      within the system.
    </para>
    <para>
      There is a single global instance of the Lua interpreter, which is
      shared across all connections. Any request from a client
      is sent
      directly to this interpreter. Any changes of the interpreter
      state, including global variable values, have immediate
      effect on all client connections.
    </para>
    <para>
      However, each connection uses its own Lua
      <emphasis>coroutine</emphasis> &mdash; a mechanism akin to a
      Tarantool <emphasis>fiber</emphasis>. A coroutine has its
      own execution stack and its own set of local variables and
      definitions, as described in the 
      <link xlink:href="http://www.lua.org/pil/6.1.html">
      <emphasis>closure</emphasis> section</link> of the Lua manual. 
    </para>
    <para>
      The
      CALL request packet contains the command code for CALL (22), the name
      of a procedure to be called, and a tuple for procedure
      arguments. Currently, Tarantool tuples are type-agnostic,
      thus each field of the tuple is passed into the function
      as an argument of type <quote>string</quote>. For example:
<programlisting><computeroutput>kostja@atlas:~<prompt>$</prompt> <userinput>cat arg.lua</userinput>
function f1(a)
    local s = a
    if type(a) == 'string' then
        s = ''
        for i = 1, #a, 1 do
            s = s..string.format('0x%x ', string.byte(a, i))
        end
    end
    return type(a), s
end
kostja@atlas:~<prompt>$</prompt> <userinput>tarantool</userinput>
tarantool> <userinput>dofile('arg.lua')</userinput>
---
...
tarantool> <userinput>f1('1234')</userinput>
---
 - string
 - 0x31 0x32 0x33 0x34
...
tarantool> <userinput>f1(1234)</userinput>
---
 - number
 - 1234
...</computeroutput></programlisting>
      In the above example, the function finds out the type of the
      argument (Lua 'string' or 'number') at runtime, gets the byte codes
      if it's a string, and returns the type plus the string or number.
    </para>
    <para>
      In addition to conventional method invocation,
      Lua provides object-oriented syntax. Typically this involves
      the format <computeroutput><replaceable>object-specifier</replaceable>:<replaceable>function-name ...</replaceable></computeroutput>,
      where object-specifier is acquired as the result of another function invocation,
      or is the full <replaceable>library-name.package-name.object-name</replaceable>,
      or is the full <replaceable>library-name.package-name['object-name']</replaceable>,
      or is the full <replaceable>library-name.package-name[object-numeric-id]</replaceable>.
      The following example shows all four forms of object-specifier:
<programlisting>
tarantool> <userinput>s = box.schema.create_space('name_of_space', {id = 33})</userinput>
---
...
tarantool> <userinput>i = s:create_index('name_of_index', {type = 'tree', parts = {1, 'STR'}})</userinput>
---
...
tarantool> <userinput>s:insert{'a', 'b', 'c'}</userinput>
---
- ['a', 'b', 'c']
...
tarantool> <userinput>box.space.name_of_space:insert{'c', 'd', 'e'}</userinput>
---
- ['c', 'd', 'e']
...
tarantool> <userinput>box.space['name_of_space']:insert{'x', 'y', 'z'}</userinput>
---
- ['x', 'y', 'z']
...
</programlisting>
    </para>
    <para>
      When a function in Lua terminates with an error, the error
      is sent to the client as <olink targetptr="ER_PROC_LUA" />
      return code, along with the original error message.
      Similarly, an error which has occurred inside Tarantool (observed on the
      client as an error code), when it happens during execution of a
      Lua procedure, produces a genuine Lua error:
<programlisting><computeroutput>tarantool> <userinput>function f()error('!') end</userinput>
---
...
tarantool> <userinput>f()</userinput>
- error: '[string "function f()error(''!'') end"]:1: !'
tarantool> <userinput>s:insert{5}</userinput>
---
- error: 'Tuple field 1 type does not match one required by operation:
  expected STR'
...
tarantool> <userinput>function insert_without_colon(tuple) s:insert(tuple) end</userinput>
---
...
tarantool> <userinput>pcall(insert_without_colon,{0, 'b', 'c'})</userinput>
---
- false
- 'Tuple field 1 type does not match one required by operation: expected STR'
tarantool> <userinput>box.space[33]:drop()</userinput>
---
...
</computeroutput></programlisting>
    </para>

<variablelist>
<title>Lua functions <code>tonumber64</code> and <code>dostring</code></title>
    <varlistentry>
        <term xml:id="tonumber64" xreflabel="tonumber64"> <emphasis role="lua">tonumber64(<replaceable>value</replaceable>)</emphasis></term>
        <listitem>
            <para>
              Convert a string or a Lua number to a
              64-bit integer. The result can be used in arithmetic,
              and the arithmetic will be 64-bit integer arithmetic
              rather than floating-point arithmetic. (Operations on
              an unconverted Lua number use floating-point arithmetic.)
              The tonumber64() function is added by Tarantool; the name is global.
              <bridgehead renderas="sect4">Example</bridgehead>
<programlisting>
tarantool> <userinput>type(123456789012345), type(tonumber64(123456789012345))</userinput>
---
- number
- cdata
...
tarantool> <userinput>i = tonumber64('1000000000')</userinput>
---
...
tarantool> <userinput>type(i), i / 2, i - 2, i * 2, i + 2, i % 2, i ^ 2</userinput>
---
 - cdata
 - 500000000
 - 999999998
 - 2000000000
 - 1000000002
 - 0
 - 1000000000000000000
...
</programlisting>
            </para>
        </listitem>
    </varlistentry>
    
    <varlistentry>
        <term>
            <emphasis role="lua">dostring(<replaceable>lua-chunk-string [, lua-chunk-string-argument ...]</replaceable>)</emphasis>
        </term>
        <listitem>
            <para>
              Parse and execute an arbitrary chunk of Lua code.
              This function is mainly useful to define and run
              Lua code without having to
              introduce changes to the global Lua environment.
            </para>
            <para>
              Parameters: <code>lua-chunk-string</code> = string containing Lua code,
              <code>lua-chunk-string-argument(s)</code> = zero or more scalar values
               which will be appended to, or substitute for, items in the Lua chunk.
             </para>
             <para>
               Returns: whatever is returned by the Lua code chunk.
            </para>
            <para>
               Possible errors: If there is a compilation error,
               it is raised as a Lua error.
            </para>
            <para>
            <bridgehead renderas="sect4">Example</bridgehead>
<programlisting>
tarantool&gt; <userinput>dostring('abc')</userinput>
---
error: '[string "abc"]:1: ''='' expected near ''&lt;eof&gt;'''
...
tarantool&gt; <userinput>dostring('return 1')</userinput>
---
- 1
...
tarantool&gt; <userinput>dostring('return ...', 'hello', 'world')</userinput>
---
- hello
- world
...
tarantool&gt; <userinput>session = require('session'); session.delimiter('!') --<link linkend="utility-tarantool-delim">this</link> means ignore line feeds until next '!'</userinput>
tarantool&gt; <userinput>-- Use <link xlink:href="http://www.lua.org/pil/2.4.html">double square brackets</link> to enclose multi-line literal here!</userinput>
tarantool&gt; <userinput>dostring([[local f = function(key)</userinput>
        -&gt; <userinput>              t = box.space.tester:select{key};</userinput>
        -&gt; <userinput>              if t ~= nil then return t[1] else return nil end</userinput>
        -&gt; <userinput>              end</userinput>
        -&gt; <userinput>              return f(...)]], 1)!</userinput>
---
- null
...
tarantool&gt; <userinput>session.delimiter('')!</userinput>
</programlisting>
            </para>
        </listitem>
    </varlistentry>
    
</variablelist>

<section xml:id="sp-pickle">
    <title>Package <code>pickle</code></title>
<variablelist xml:id="x-pickle" xreflabel="x-pickle">
    <varlistentry>
        <term><emphasis role="lua">pickle.pack(<replaceable>format, argument [, argument ...]</replaceable>)</emphasis></term>
        <listitem><para>
            To use Tarantool binary protocol primitives from Lua,
            it's necessary to convert Lua variables to binary
            format. The pickle.pack() helper function is prototyped after Perl
            <link xlink:href="http://perldoc.perl.org/functions/pack.html">
             'pack'</link>.
            </para>
            <para>
               Parameters: <code>format</code> = string containing format specifiers, <code>argument(s)</code> = scalar values to be formatted.
            </para>
            <para>
            <bridgehead renderas="sect4">Format specifiers</bridgehead>
            <simplelist>
                <member><code>b</code> or <code>B</code> &mdash; converts Lua
                variable to a 1-byte
                integer, and stores the integer in the resulting
                string,
                </member>
                <member><code>s</code> or <code>S</code> &mdash; converts Lua
                variable to a 2-byte
                integer, and stores the integer in the resulting
                string, low byte first,
                </member>
                <member><code>i</code> or <code>I</code> &mdash; converts Lua
                variable to a 4-byte
                integer, and stores the integer in the resulting
                string, low byte first,
                </member>
                <member><code>l</code> or <code>L</code> &mdash; converts Lua
                variable to an 8-byte
                integer, and stores the integer in the resulting
                string, low byte first,
                </member>
                <member><code>n</code> or <code>N</code> &mdash; converts Lua
                variable to a 4-byte
                integer, and stores the integer in the resulting
                string, big endian,
                </member>
                <member><code>q</code> or <code>Q</code> &mdash; converts Lua
                variable to an 8-byte
                integer, and stores the integer in the resulting
                string, big endian,
                </member>
                <member><code>f</code> &mdash; converts Lua
                variable to a 4-byte
                float, and stores the float in the resulting
                string,
                </member>
                <member><code>d</code> &mdash; converts Lua
                variable to a 8-byte
                double, and stores the double in the resulting
                string,
                </member>
                <member><code>d</code> &mdash; converts Lua
                variable to a sequence of bytes,
                and stores the sequence in the resulting
                string,
                </member>
            </simplelist>
            </para>
            <para>
              Returns: a binary string containing all arguments, packed
              according to the format specifiers.
            </para>
            <para>
              Possible Errors: Unknown format specifier.
            </para>
            <para>
        <bridgehead renderas="sect4">Example</bridgehead>
<programlisting>
tarantool> <userinput>pickle = require('pickle')</userinput>
---
...
tarantool> <userinput>box.space.tester:insert{0, 'hello world'}</userinput>
---
- [0, 'hello world']
...
tarantool> <userinput>box.space.tester:update({0}, {{'=', 2, 'bye world'}})</userinput>
---
- [0, 'bye world']
...
tarantool> <userinput>box.space.tester:update({0}, {{'=', 2, pickle.pack('iiA', 0, 3, 'hello')}})</userinput>
---
- [0, "\0\0\0\0\x03\0\0\0hello"]
...
tarantool> <userinput>box.space.tester:update({0}, {{'=', 2, 4}})</userinput>
---
- [0, 4]
...
tarantool> <userinput>box.space.tester:update({0}, {{'+', 2, 4}})</userinput>
---
- [0, 8]
...
tarantool> <userinput>box.space.tester:update({0}, {{'^', 2, 4}})</userinput>
---
- [0, 12]
...
</programlisting>
            </para>
        </listitem>
    </varlistentry>

    <varlistentry>
        <term><emphasis role="lua">pickle.unpack(<replaceable>format, binary-string</replaceable>)</emphasis></term>
        <listitem>
            <para>
              Counterpart to <code>pickle.pack()</code>.
            </para>
            <para>
              Parameters: <code>format</code>, <code>binary-string</code>.
            </para>
            <para>
             Returns: (type = scalar) A list of strings or numbers.
            </para>
            <para>
            <bridgehead renderas="sect4">Example</bridgehead>
<programlisting>
<prompt>tarantool</prompt> <userinput>pickle = require('pickle')</userinput>
---
...
<prompt>tarantool></prompt> <userinput>session = require('session'); session.delimiter('!') -- this means following commands must end with '!'</userinput>
<prompt>tarantool></prompt> <userinput>tuple = box.space.tester:replace{0}!</userinput>
---
...
<prompt>tarantool></prompt> <userinput>string.len(tuple[1])!</userinput>
---
- 1
...
<prompt>tarantool></prompt> <userinput>pickle.unpack('b', tuple[1])!</userinput>
---
- 48
...
<prompt>tarantool></prompt> <userinput>pickle.unpack('bsi', pickle.pack('bsi', 255, 65535, 4294967295))!</userinput>
---
- 255
- 65535
- 4294967295
...
<prompt>tarantool></prompt> <userinput>pickle.unpack('ls', pickle.pack('ls', tonumber64('18446744073709551615'), 65535))!</userinput>
---
- 18446744073709551615
- 65535
...
<prompt>tarantool></prompt> <userinput>num, str, num64 = pickle.unpack('sAl', pickle.pack('sAl', 666, 'string',</userinput>
<prompt>        -></prompt> <userinput>                  tonumber64('666666666666666')))!</userinput>
---
...
<prompt>tarantool></prompt> <userinput>num, str, num64!</userinput>
---
- 666
- string
- 666666666666666
...
<prompt>tarantool></prompt> <userinput>session.delimiter('') -- back to normal: commands end with line feed!</userinput>
</programlisting>
            </para>
        </listitem>
    </varlistentry>
</variablelist>
</section>

<section xml:id="sp-digest">
    <title>Package <code>digest</code></title>
    <para>
    A "digest" is a value which is returned by a

    <link xlink:href="https://en.wikipedia.org/wiki/Cryptographic_hash_function">Cryptographic hash function</link>
    applied against a string.
    Tarantool supports five types of cryptographic hash functions
    (<link xlink:href="https://en.wikipedia.org/wiki/Md4">MD4</link>,
    <link xlink:href="https://en.wikipedia.org/wiki/Md5">MD5</link>,
    <link xlink:href="https://en.wikipedia.org/wiki/Sha-0">SHA-0</link>,
    
    <link xlink:href="https://en.wikipedia.org/wiki/Sha-1">SHA-1</link>,
    <link xlink:href="https://en.wikipedia.org/wiki/Sha-2">SHA-2</link>)

    as well as a checksum function
    (<link xlink:href="https://en.wikipedia.org/wiki/Cyclic_redundancy_check">CRC32</link>).
    The functions in <code>digest</code> are:<programlisting><code>    digest.crc32(<replaceable>string</replaceable>)                  Returns 32-bit checksum made with CRC32.
    digest.crc32_update(<replaceable>number</replaceable>,<replaceable>string</replaceable>)    Returns update of a checksum calculated with crc32.
    digest.sha(<replaceable>string</replaceable>)                    Returns 160-bit digest made with SHA-0. Not recommended.
    digest.sha_hex(<replaceable>string</replaceable>)                Returns hexadecimal of a digest calculated with sha.
    digest.sha1(<replaceable>string</replaceable>)                   Returns 160-bit digest made with SHA-1.
    digest.sha1_hex(<replaceable>string</replaceable>)               Returns hexadecimal of a digest calculated with sha1.
    digest.sha224(<replaceable>string</replaceable>)                 Returns 224-bit digest made with SHA-2.
    digest.sha224_hex(<replaceable>string</replaceable>)             Returns hexadecimal of a digest calculated with sha224.
    digest.sha256(<replaceable>string</replaceable>)                 Returns 256-bit digest made with SHA-2.
    digest.sha256_hex(<replaceable>string</replaceable>)             Returns hexadecimal of a digest calculated with sha256.
    digest.sha384(<replaceable>string</replaceable>)                 Returns 384-bit digest made with SHA-2.
    digest.sha384_hex(<replaceable>string</replaceable>)             Returns hexadecimal of a digest calculated with sha384.
-   digest.sha512(<replaceable>string</replaceable>)                 Returns 512-bit digest made with SHA-2.
    digest.sha512_hex(<replaceable>string</replaceable>)             Returns hexadecimal of a digest calculated with sha512.
    digest.md4(<replaceable>string</replaceable>)                    Returns 128-bit digest made with MD4.
    digest.md4_hex(<replaceable>string</replaceable>)                Returns hexadecimal of a digest calculated with md4.
    digest.md5(<replaceable>string</replaceable>)                    Returns 256-bit digest made with MD5.
    digest.md5_hex(<replaceable>string</replaceable>)                Returns hexadecimal of a digest calculated with md5.</code></programlisting>
   </para>
<bridgehead renderas="sect4">Example</bridgehead>
    <para>
    In the following example, the user creates two functions, password_insert() 
    which inserts a SHA-1 digest of the word "^S^e^c^ret Wordpass" into a tuple set,
    and password_check() which requires input of a password.<programlisting>
<prompt>localhost&gt;</prompt> <userinput>digest = require('digest')</userinput>
<prompt>localhost&gt;</prompt> <userinput>session = require('session'); session.delimiter('!') --this means ignore line feeds until next '!'</userinput>
<prompt>localhost&gt;</prompt> <userinput>function password_insert()</userinput>
        <prompt>-&gt;</prompt> <userinput>  box.space.tester:insert{12345,digest.sha1('^S^e^c^ret Wordpass')}</userinput>
        <prompt>-&gt;</prompt> <userinput>  return 'OK'</userinput>
        <prompt>-&gt;</prompt> <userinput>  end!</userinput>
---
...
<prompt>localhost&gt;</prompt> <userinput>function password_check(password)</userinput>
        <prompt>-&gt;</prompt>  <userinput> local t</userinput>
        <prompt>-&gt;</prompt>  <userinput> t=box.space.tester:select{12345}</userinput>
        <prompt>-&gt;</prompt>  <userinput> if (digest.sha1(password)==t[2]) then</userinput>
        <prompt>-&gt;</prompt>  <userinput>   print('Password is valid')</userinput>
        <prompt>-&gt;</prompt>  <userinput>   else</userinput>
        <prompt>-&gt;</prompt>  <userinput>     print('Password is not valid')</userinput>
        <prompt>-&gt;</prompt>  <userinput>   end</userinput>
        <prompt>-&gt;</prompt> <userinput>end!</userinput>
---
...
<prompt>localhost&gt;</prompt> <userinput>password_insert()!</userinput>
Call OK, 1 rows affected
['OK']
<prompt>localhost></prompt> <userinput>session.delimiter('') --  back to normal: commands end with line feed!</userinput>
</programlisting></para>
<para>
  If a later user calls
  the password_check() function and enters the wrong password, the result is an
  error.<programlisting><prompt>localhost&gt;</prompt> <userinput>password_check ('Secret Password')</userinput>
---
Password is not valid
...</programlisting></para>
</section>

<section xml:id="sp-box-uuid">
    <title>Package <code>uuid</code></title>

<para>
  A "UUID" is a 
  <link xlink:href="https://en.wikipedia.org/wiki/Universally_unique_identifier">Universally unique identifier</link>.
  If an application requires that a value be unique only within a single computer or
  on a single database, then a simple counter is better than a UUID, because getting
  a UUID is time-consuming (it requires a
  <link xlink:href="https://en.wikipedia.org/wiki/Syscall">syscall</link>).
  For clusters of computers, or widely distributed applications, UUIDs are better.
</para>
<para>
  The functions that can return a UUID are: <code>uuid()</code>, <code>uuid.bin()</code>, <code>uuid.str()</code>.
  The functions that can convert between different types of UUID are: <code>:bin()</code>, <code>:str()</code>, <code>uuid.fromstr()</code>, <code>uuid.frombin()</code>.
  The function that can determine whether a UUID is an all-zero value is: <code>:isnil()</code>.
</para>

<variablelist xml:id="x-uuid" xreflabel="x-uuid">

    <varlistentry>
        <term>
            <emphasis role="lua">uuid()</emphasis>
        </term>
        <listitem>
            <para>
                Returns: a UUID with type = cdata.
            </para>
        </listitem>
    </varlistentry>

    <varlistentry>
        <term>
            <emphasis role="lua">uuid.bin()</emphasis>
        </term>
        <listitem>
            <para>
                Returns: a UUID with type = 16-byte binary string.
            </para>
        </listitem>
    </varlistentry>

    <varlistentry>
        <term>
            <emphasis role="lua">uuid.str()</emphasis>
        </term>
        <listitem>
            <para>
                Returns: a UUID with type = 36-byte hexadecimal string.
            </para>
        </listitem>
    </varlistentry>

    <varlistentry>
        <term>
         <emphasis role="lua"><replaceable>uuid_with_type_cdata</replaceable>:bin([<replaceable>byte-order</replaceable>])</emphasis>
        </term>
        <listitem>
            <para>
                Parameters: byte-order can be 'l' (little-endian), 'b' (big-endian), 'h' (endianness depends on host) (default), or 'n' (endiannes depends on network).
            </para>         
            <para>
                Returns: UUID with type = 16-byte binary string converted from cdata input value.
            </para>
        </listitem>
    </varlistentry>

    <varlistentry>
        <term>
            <emphasis role="lua">  <replaceable>uuid_with_type_cdata</replaceable>:str()</emphasis>
        </term>
        <listitem>
            <para>
                Returns: UUID with type = 36-byte hexadecimal string converted from cdata input value.
            </para>
        </listitem>
    </varlistentry>

    <varlistentry>
        <term>
            <emphasis role="lua">  uuid.fromstr(<replaceable>uuid_with_type_string</replaceable>)</emphasis>
        </term>
        <listitem>
            <para>
                Returns: UUID with type = cdata converted from 36-byte hexadecimal string input value.
            </para>
        </listitem>
    </varlistentry>

    <varlistentry>
        <term>
            <emphasis role="lua">uuid.frombin(<replaceable>uuid_with_type_binary_string</replaceable>)</emphasis>
        </term>
        <listitem>
            <para>
                Returns: UUID with type = cdata converted from 16-byte binary string input value.
            </para>
        </listitem>
    </varlistentry>

    <varlistentry>
        <term>
            <emphasis role="lua">:isnil(<replaceable>uuid_with_type_cdata</replaceable>)</emphasis>
        </term>
        <listitem>
            <para>
                Returns: true if the value is all zero, otherwise false.
                The all-zero UUID value can be expressed as <code>uuid.NULL</code>, or as
                uuid.fromstr('00000000-0000-0000-0000-000000000000').
                The comparison with an all-zero value can also be expressed as
                <replaceable>uuid_with_type_cdata</replaceable> == uuid.NULL.
            </para>
        </listitem>
    </varlistentry>

</variablelist>
<para>
            <bridgehead renderas="sect4">Example</bridgehead>
<programlisting>
tarantool&gt; <userinput>uuid = require('uuid')</userinput>
---
...
tarantool&gt; <userinput>uuid(), uuid.bin(), uuid.str()</userinput>
---
- 16ffedc8-cbae-4f93-a05e-349f3ab70baa
- !!binary FvG+Vy1MfUC6kIyeM81DYw==
- 67c999d2-5dce-4e58-be16-ac1bcb93160f
...
tarantool&gt; <userinput>uu = uuid()</userinput>
---
...
tarantool&gt; <userinput>#uu:bin(), #uu:str(), type(uu), uu:isnil()</userinput>
---
- 16
- 36
- cdata
- false
...
</programlisting>
</para>
<para>
  Possible errors: The server tries to load the <emphasis>libuuid</emphasis> library
  when it starts. If the library is not available, which can happen if it was not
  found when the server was built from source, then require('uuid') returns an error.
</para>

</section>

<section xml:id="sp-box-cjson">
    <title>Package <code>json</code></title>

<variablelist xml:id="box.cjson" xreflabel="box.cjson">
    <para>
        The <code>json</code> package provides JSON manipulation routines.
        It is based on the <link xlink:href="http://www.kyne.com.au/~mark/software/lua-cjson.php">
        Lua-CJSON package by Mark Pulford</link>.

        For a complete manual on Lua-CJSON please read <link xlink:href="http://www.kyne.com.au/~mark/software/lua-cjson-manual.html">the official documentation</link>.
    </para>
    <varlistentry>
        <term><emphasis role="lua">json.encode(<replaceable>scalar-value | Lua-table-value</replaceable>)</emphasis></term>
        <listitem>
            <para>
              Convert a Lua object to a JSON string.
            </para>
            <para>
              Parameters: either a scalar value or a Lua table value.
            </para>
            <para>
              Returns: (type = string) the original value reformatted as a JSON string.
            </para>
            <bridgehead renderas="sect4">Example</bridgehead>
<programlisting>
tarantool&gt; <userinput>json=require('json')</userinput>
---
...
tarantool&gt; <userinput>json.encode(123)</userinput>
---
- '123'
...
tarantool&gt; <userinput>json.encode({123})</userinput>
---
- '[123]'
...
tarantool&gt; <userinput>json.encode({123, 234, 345})</userinput>
---
- '[123,234,345]'
...
tarantool&gt; <userinput>json.encode({abc = 234, cde = 345})</userinput>
---
- '{"cde":345,"abc":234}'
...
tarantool&gt; <userinput>json.encode({hello = {'world'}})</userinput>
---
- '{"hello":["world"]}'
...
</programlisting>
        </listitem>
    </varlistentry>
    <varlistentry>
        <term><emphasis role="lua">json.decode(<replaceable>string-value</replaceable>)</emphasis></term>
        <listitem>
            <para>
              Convert a JSON string to a Lua object.
            </para>
            <para>
              Parameters: <code>string-value</code> = a string formatted as JSON.
            </para>
            <para>
              Returns: (type = Lua table) the original contents formatted as a Lua table.
            </para>
            <bridgehead renderas="sect4">Example</bridgehead>
<programlisting>tarantool&gt; <userinput>json=require('json')</userinput>
---
...
 tarantool&gt; <userinput>json.decode('123')</userinput>
---
- 123
...
tarantool&gt; <userinput>json.decode('[123, "hello"]')[2]</userinput>
---
- hello
...
tarantool&gt; <userinput>json.decode('{"hello": "world"}').hello</userinput>
---
- world
...
</programlisting>
        </listitem>
    </varlistentry>
    <varlistentry>
        <term><emphasis role="lua" xml:id="json-null" xreflabel="json-null">json.NULL</emphasis></term>
        <listitem>
            <para>
              Return a value comparable to Lua "nil" which may be useful as a placeholder in a tuple.
            </para>
            <para>
              Parameters: none.
            </para>
            <para>
              Returns: the comparable value.
            </para>
        </listitem>
    </varlistentry>
</variablelist>
</section>

<section xml:id="sp-yaml">
    <title>Package <code>yaml</code></title>
    <para>
     The <code>yaml</code> package takes strings in YAML format and decodes them,
     or takes a series of non-YAML values and encodes them.
    </para>
<variablelist xml:id="yaml">
    <varlistentry>
        <term><emphasis role="lua">yaml.encode(<replaceable>scalar-value | Lua-table-value</replaceable>)</emphasis></term>
        <listitem>
            <para>
              Convert a Lua object to a YAML string.
            </para>
            <para>
              Parameters: either a scalar value or a Lua table value.
            </para>
            <para>
              Returns: (type = string) the original value reformatted as a YAML string.
            </para>
       </listitem>
    </varlistentry>
    <varlistentry>
        <term><emphasis role="lua">yaml.decode(<replaceable>string-value</replaceable>)</emphasis></term>
        <listitem>
            <para>
              Convert a YAML string to a Lua object.
            </para>
            <para>
              Parameters: <code>string-value</code> = a string formatted as YAML.
            </para>
            <para>
              Returns: (type = Lua table) the original contents formatted as a Lua table.
            </para>
        </listitem>
    </varlistentry>
        <varlistentry>
        <term><emphasis role="lua" xml:id="yaml-null" xreflabel="yaml-null">yaml.NULL</emphasis></term>
        <listitem>
            <para>
              Return a value comparable to Lua "nil" which may be useful as a placeholder in a tuple.
            </para>
            <para>
              Parameters: none.
            </para>
            <para>
              Returns: the comparable value.
            </para>
        </listitem>
    </varlistentry>
</variablelist>
    <para>
    <bridgehead renderas="sect4">Example</bridgehead>
<programlisting>
tarantool> yaml = require('yaml')
---
...
tarantool> y =  yaml.encode({'a',1,'b',2})
---
...
tarantool> z = yaml.decode(y)
---
...
tarantool> z[1],z[2],z[3],z[4]
---
- a
- 1
- b
- 2
...
tarantool> if yaml.NULL == nil then print('hi') end
hi
---
...
</programlisting>
    </para>
</section>

<section xml:id="sp-msgpack">
    <title>Package <code>msgpack</code></title>
    <para>
     The <code>yaml</code> package takes strings in MsgPack format and decodes them,
     or takes a series of non-MsgPack values and encodes them.
    </para>
<variablelist xml:id="msgpack">
    <varlistentry>
        <term><emphasis role="lua">msgpack.encode(<replaceable>scalar-value | Lua-table-value</replaceable>)</emphasis></term>
        <listitem>
            <para>
              Convert a Lua object to a MsgPack string.
            </para>
            <para>
              Parameters: either a scalar value or a Lua table value.
            </para>
            <para>
              Returns: (type = string) the original value reformatted as a MsgPack string.
            </para>
       </listitem>
    </varlistentry>
    <varlistentry>
        <term><emphasis role="lua">msgpack.decode(<replaceable>string-value</replaceable>)</emphasis></term>
        <listitem>
            <para>
              Convert a MsgPack string to a Lua object.
            </para>
            <para>
              Parameters: <code>string-value</code> = a string formatted as MsgPack.
            </para>
            <para>
              Returns: (type = Lua table) the original contents formatted as a Lua table.
            </para>
        </listitem>
    </varlistentry>
        <varlistentry>
        <term><emphasis role="lua" xml:id="msgpack-null" xreflabel="msgpack-null">msgpack.NULL</emphasis></term>
        <listitem>
            <para>
              Return a value comparable to Lua "nil" which may be useful as a placeholder in a tuple.
            </para>
            <para>
              Parameters: none.
            </para>
            <para>
              Returns: the comparable value.
            </para>
        </listitem>
    </varlistentry>
</variablelist>
    <para>
    <bridgehead renderas="sect4">Example</bridgehead>
<programlisting>
tarantool> msgpack = require('msgpack')
---
...
tarantool> y =  msgpack.encode({'a',1,'b',2})
---
...
tarantool> z = msgpack.decode(y)
---
...
tarantool> z[1],z[2],z[3],z[4]
---
- a
- 1
- b
- 2
...
tarantool> box.space.tester:insert{20,msgpack.NULL,20}
---
- [20, null, 20]
...
</programlisting>
    </para>
</section>

<section xml:id="sp-box-fiber">
    <title>Package <code>fiber</code></title>
    <para>
      The <code>fiber</code> package allows for creating, running and managing <emphasis>fibers</emphasis>.
    </para>
    <para>
      A fiber is a set of instructions which are executed
      with cooperative multitasking. Fibers managed by the
      fiber package are associated with a user-supplied function
      called the <emphasis>fiber function</emphasis>.

      A fiber has three possible states: running, suspended or dead.
      When a fiber is created with <code>fiber.create()</code>, it is running.
      When a fiber yields control with <code>fiber.sleep()</code>, it is suspended.
      When a fiber ends (because the fiber function ends), it is dead.
    </para>
    <para>
      All fibers are part of the fiber registry.
      This registry can be searched (<code>fiber.find()</code>)
      either by fiber id (fid), which is numeric, or by fiber name,
      which is a string. If there is more than one fiber with the given
      name, the first fiber that matches is returned.
    </para>
    <para>
      A runaway fiber can be stopped with <code>fiber.cancel()</code>.
      However, <code>fiber.cancel()</code> is advisory &mdash; it works
      only if the runaway fiber calls <code>fiber.testcancel()</code>
      once in a while. Most <code>box.*</code> hooks, such as <code>box.space...delete()</code>
      or <code>box.space...update()</code>, do call <code>fiber.testcancel()</code>.
      <code>box.space...select{}</code> does not.
      In practice, a runaway fiber can only become unresponsive
      if it does many computations and does not check
      whether it's been canceled.
<!--
In addition to the advisory cancellation, configuration parameter
<code>lua_timeout</code> can be used to cancel runaway Lua
procedures.
-->
    </para>
    <para>
      The other potential problem comes from
      fibers which never get scheduled, because they are not subscribed
      to any events, or because no relevant events occur. Such morphing fibers
      can be killed with <code>fiber.cancel()</code> at any time,
      since <code>fiber.cancel()</code>
      sends an asynchronous wakeup event to the fiber,
      and <code>fiber.testcancel()</code> is checked whenever such an event occurs.
    </para>
    <para>
      Like all Lua objects, dead fibers are
      garbage collected. The garbage collector frees pool allocator
      memory owned by the fiber, resets all fiber data, and returns
      the fiber (now called a fiber carcass) to the fiber pool.
      The carcass can be reused when another fiber is created.
    </para>
<variablelist xml:id="fiber">
    <varlistentry>
        <term>
            <emphasis role="lua" xml:id="fiber.id">fiber.id(<replaceable>fiber</replaceable>) </emphasis>
        </term>
        <listitem>
            <para>
              Returns: (type = number) id of the fiber.
            </para>
        </listitem>
    </varlistentry>

    <varlistentry>
        <term>
            <emphasis role="lua" xml:id="fiber.self">fiber.self() </emphasis>
        </term>
        <listitem>
            <para>
              Returns: (type = userdata) <code>fiber</code>
              object for the currently scheduled fiber.
            </para>
        </listitem>
    </varlistentry>

    <varlistentry>
        <term>
            <emphasis role="lua" xml:id="fiber.find">fiber.find(<replaceable>id</replaceable>) </emphasis>
        </term>
        <listitem>
            <para>
              Locate a fiber userdata object by id.
            </para>
            <para>
              Returns: (type = userdata) fiber object for the specified fiber.
            </para>
        </listitem>
    </varlistentry>

    <varlistentry>
        <term>
            <emphasis role="lua" xml:id="fiber.create">fiber.create(<replaceable>function, function-arguments</replaceable>)</emphasis>
        </term>
        <listitem>
            <para>
              Create and start a fiber. The fiber is
              created and resumed immediately.
            </para>
            <para>
              Parameters: <code>function</code> = the function to be associated with the fiber,
              <code>function-arguments</code> = what will be passed to the function.
            </para>
        </listitem>
    </varlistentry>

    <varlistentry>
        <term>
            <emphasis role="lua" xml:id="fiber.sleep">fiber.sleep(<replaceable>time</replaceable>)</emphasis>
        </term>
        <listitem>
            <para>
              Yield to the sched fiber and sleep for the specified number of seconds.
              Only the current fiber can be made to sleep.
            </para>
            <para>
              Parameters: <code>time</code> = number of seconds to sleep.
            </para>
        </listitem>
    </varlistentry>

    <varlistentry>
        <term>
         <emphasis role="lua" xml:id="fiber.yield" xreflabel="fiber.yield">fiber.yield() </emphasis>
        </term>
        <listitem>
            <para>
              Yield control to the scheduler. Equivalent to <code>fiber.sleep(0)</code>.
            </para>
            <para>
              Parameters: <code>none</code>.
            </para>
        </listitem>
    </varlistentry>

    <varlistentry>
        <term>
            <emphasis role="lua" xml:id="fiber.status">fiber.status(<replaceable>[fiber]</replaceable>)</emphasis>
        </term>
        <listitem>
            <para>
              Return the status of the specified fiber.
            </para>
            <para>
              Parameters: <code>fiber</code> = the fiber to be checked -- if this is not
              supplied, then the current fiber is to be checked.
            </para>
            <para>
              Returns: (type = string) the status of <code>fiber</code>.
              One of: <quote>dead</quote>,
              <quote>suspended</quote>, <quote>attached</quote>
              or <quote>running</quote>.
            </para>
        </listitem>
    </varlistentry>

    <varlistentry>
        <term>
            <emphasis role="lua" xml:id="fiber.cancel">fiber.cancel(<replaceable>fiber</replaceable>)</emphasis>
        </term>
        <listitem>
            <para>
              Cancel a <code>fiber</code>.
              Running and suspended fibers can be canceled.
            </para>
            <para>
              Parameters: <code>fiber</code> = the fiber to be canceled.
            </para>
            <para>
              Possible errors: the specified fiber does not permit cancel.
            </para>
        </listitem>
    </varlistentry>

    <varlistentry>
        <term>
<<<<<<< HEAD
            <emphasis role="lua" xml:id="fiber.testcancel">fiber.testcancel()</emphasis>
=======
            <emphasis role="lua" xml:id="box.fiber.kill">box.fiber.kill(<replaceable>id</replaceable>) </emphasis>
        </term>
        <listitem>
            <para>
              Locate a fiber by its numeric id and cancel it. In
              other words, combines <emphasis
              role="lua">box.fiber.find()</emphasis> and <emphasis
              role="lua">box.fiber.cancel()</emphasis> into one
            </para>
            <para>
              Parameters: <code>id</code> = the id of the fiber to be cancelled.
            </para>
            <para>
              Possible errors: the specified fiber does not exist or does not permit cancel.
            </para>
        </listitem>
    </varlistentry>

    <varlistentry>
        <term>
            <emphasis role="lua" xml:id="box.fiber.testcancel">box.fiber.testcancel()</emphasis>
>>>>>>> cc10d687
        </term>
        <listitem>
            <para>
              Check if the current fiber has been canceled and
              throw an exception if this is the case.
            </para>
        </listitem>
    </varlistentry>
    
    <varlistentry>
        <term>
            <emphasis role="lua">fiber.time()</emphasis>
        </term>
        <listitem>
            <para>
                Returns: current system time (in seconds since the epoch) as a Lua
                number.  The time is taken from the event loop
                clock, which makes this call very cheap,
                but still useful for constructing artificial
                tuple keys.
            <bridgehead renderas="sect4">Example</bridgehead>
<programlisting>tarantool&gt; <userinput>fiber = require('fiber')</userinput>
---
...
tarantool&gt; <userinput> fiber.time(), fiber.time()</userinput>
---
 - 1385758759.2591
 - 1385758759.2591
...
</programlisting>
            </para>
        </listitem>
    </varlistentry>
    <varlistentry>
        <term>
            <emphasis role="lua">fiber.time64()</emphasis>
        </term>
        <listitem>
            <para>
              Returns: current system time (in microseconds since the epoch) as a 64-bit
              integer. The time is taken from the event loop clock.
            <bridgehead renderas="sect4">Example</bridgehead>
<programlisting>arantool&gt; <userinput>fiber = require('fiber')</userinput>
---
...
tarantool&gt; <userinput>fiber.time(), fiber.time64()</userinput>
---
 - 1385758828.9825
 - 1385758828982485
...
</programlisting>
            </para>
        </listitem>
    </varlistentry>
    
</variablelist>

<para>
<bridgehead renderas="sect4">Example</bridgehead>
Make the function which will be associated with the fiber.
This function contains an infinite loop
("while 0 == 0" is always true).
Each iteration of the loop adds 1 to a global variable
named gvar, then goes to sleep for 2 seconds.
The sleep causes an implicit fiber.yield().<programlisting>
<prompt>tarantool&gt;</prompt><userinput> fiber = require('fiber')</userinput>
<prompt>tarantool&gt;</prompt><userinput> session = require('session'); session.delimiter('!')</userinput>
<prompt>tarantool&gt;</prompt><userinput> function function_x()</userinput>
<prompt>        -&gt;</prompt><userinput>   gvar = 0</userinput>
<prompt>        -&gt;</prompt><userinput>   while 0 == 0 do</userinput>
<prompt>        -&gt;</prompt><userinput>     gvar = gvar + 1</userinput>
<prompt>        -&gt;</prompt><userinput>     fiber.sleep(2)</userinput>
<prompt>        -&gt;</prompt><userinput>     end</userinput>
<prompt>        -&gt;</prompt><userinput>   end!</userinput>
---
...
<prompt>tarantool&gt;</prompt><userinput> session.delimiter('')!</userinput></programlisting>
Make a fiber, associate function_x with the fiber,
and start function_x. It will immediately "detach"
so it will be running independently of the caller.
<programlisting>
<prompt>tarantool&gt;</prompt><userinput> fiber_of_x = fiber.create(function_x)</userinput>
---
...</programlisting>

Get the id of the fiber (fid), to be used in later displays.<programlisting>
<prompt>tarantool&gt;</prompt><userinput> fid = fiber.create(function_x)</userinput>
---
...
</programlisting>
Pause for a while, while the detached function runs. Then ...
Display the fiber id, the fiber status, and gvar  (gvar will have
gone up a bit depending how long the pause lasted). The status is
suspended because the fiber spends almost all its time sleeping or yielding.<programlisting>
<prompt>tarantool&gt;</prompt><userinput> '#',fid,'. ',fiber.status(fiber_of_x),'. gvar=',gvar</userinput>
---
- '#'
- 'userdata: 0x4133d340'
- '. '
- suspended
- . gvar=
- 181
...
</programlisting>
Pause for a while, while the detached function runs. Then ...
Cancel the fiber. Then, once again ...
Display the fiber id, the fiber status, and gvar (gvar will have
gone up a bit more depending how long the pause lasted). This time
the status is dead because the cancel worked.<programlisting>
<prompt>tarantool&gt;</prompt><userinput> fiber.cancel(fiber_of_x)</userinput>
... fiber `lua' has been cancelled
... fiber `lua': exiting
---
...
<prompt>tarantool&gt;</prompt><userinput> '#',fid,'. ',fiber.status(fiber_of_x),'. gvar=',gvar</userinput>
---
- '#'
- 'userdata: 0x4133d340'
- '. '
- dead
- . gvar=
- 257
...</programlisting>
</para>

</section>

<section xml:id="sp-fiber-ipc">
    <title>Package <code>fiber-IPC</code> &mdash; inter-process communication</title>
    <para>
      The <code>fiber-IPC</code> package allows sending and receiving messages between
      different processes. The words "different processes" in this context mean
      different connections, different sessions, or different fibers.
    </para>
    <para>
      Call <code>fiber.channel()</code> to allocate space and get a channel object, which will be
      called <code>channel</code> for examples in this section.
      Call the other fiber-IPC routines, via <code>channel</code>, to send messages, receive messages, or check ipc status.
      Message exchange is synchronous.
      The channel is garbage collected when no one is using it, as with any
      other Lua object.
      Use object-oriented syntax, for example <code>channel:put(message)</code>
      rather than <code>fiber.channel.put(message)</code>. 
    </para>
<variablelist xml:id="fiber.ipc">
    <para>
    </para>
    <varlistentry>
        <term><emphasis role="lua">fiber.channel(<replaceable>capacity-number</replaceable>)</emphasis></term>
        <listitem>
            <para>
              Create a new communication channel.
            </para>
            <para>
              Parameters: <code>capacity-number</code> =
              a positive integer as great as the maximum number of slots
              (spaces for get or put or broadcast messages)
              that might be pending at any given time.
            </para>
            <para>
              Returns: new channel.
            </para>
        </listitem>
    </varlistentry>
    <varlistentry>
        <term><emphasis role="lua">channel:put(<replaceable>message[, timeout]</replaceable>)</emphasis></term>
        <listitem>
            <para>
                Send a message using a channel. If the channel is full,
                <code>channel:put()</code>
                blocks until there is a free slot in the channel.
            </para>
            <para>
                Parameters: <code>message</code>, <code>timeout</code>.
            </para>
            <para>
                Returns: If <code>timeout</code> is provided,
                and the channel doesn't become empty for the duration
                of the timeout,
                <code>channel:put()</code>
                returns false. Otherwise it returns true.
            </para>
        </listitem>
    </varlistentry>
    <varlistentry>
        <term><emphasis role="lua">channel:close()</emphasis></term>
        <listitem>
            <para>
               Close the channel. All waiters in the channel will be
               woken up. All following <code>channel:put()</code>
               or <code>channel:get()</code> operations will return
               an error (nil).
            </para>
        </listitem>
    </varlistentry>
    <varlistentry>
        <term><emphasis role="lua">channel:get(<replaceable>[timeout]</replaceable>)</emphasis></term>
        <listitem>
            <para>
                Fetch a message from a channel. If the channel is empty,
                <code>channel:get()</code>
                blocks until there is a message.
            </para>
            <para>
              Parameters: <code>timeout</code>.
            </para>
            <para>
              Returns: the value placed on the channel by an earlier <code>channel:put()</code> or <code>channel:broadcast()</code>.
            </para>
            <para>
                Possible errors: If <code>timeout</code> is provided,
                and there are no new messages for the duration
                of the timeout,
                <code>channel:get()</code>
                returns error.
            </para>
        </listitem>
    </varlistentry>
    <varlistentry>
        <term><emphasis role="lua">channel:broadcast(<replaceable>message</replaceable>)</emphasis></term>
        <listitem>
            <para>
             If the channel is empty, <code>channel:broadcast()</code> is equivalent to
             <code>channel:put()</code>.
              Otherwise, <code>channel:broadcast()</code> sends the message to all readers of the
              channel.
            </para>
            <para>
             Parameters: <code>message</code>.
            </para>
        </listitem>
    </varlistentry>
    <varlistentry>
        <term><emphasis role="lua">channel:is_empty()</emphasis></term>
        <listitem>
            <para>
               Check whether the specified channel is empty (has no messages).
            </para>
            <para>
               Returns: (type = boolean) true if the specified channel is empty.
            </para>
        </listitem>
    </varlistentry>
    <varlistentry>
        <term><emphasis role="lua">channel:is_full()</emphasis></term>
        <listitem>
            <para>
                Check whether the specified channel is full.
            </para>
            <para>
                Returns: (type = boolean) true if the specified channel is full (has no room for a new message).
            </para>
        </listitem>
    </varlistentry>
    <varlistentry>
        <term><emphasis role="lua">channel:has_readers()</emphasis></term>
        <listitem>
            <para>
               Check whether the specified channel is empty and has readers waiting
               for a message (because they have issued <code>channel:get()</code> and then
               blocked).
            </para>
            <para>
               Returns: (type = boolean) true if blocked users are waiting. Otherwise false.
            </para>
        </listitem>
    </varlistentry>
    <varlistentry>
        <term><emphasis role="lua">channel:has_writers()</emphasis></term>
        <listitem>
            <para>
                Check whether the specified channel is full and has writers waiting
                (because they have issued <code>channel:put()</code> and then blocked
                due to lack of room).
            </para>
            <para>
                Returns: (type = boolean) true if blocked users are waiting. Otherwise false.
            </para>
        </listitem>
    </varlistentry>
    <varlistentry>
        <term><emphasis role="lua">channel:is_closed()</emphasis></term>
        <listitem>
            <simpara>
                Returns: (type = boolean) true if the specified channel is already
                closed.
                Otherwise false.
            </simpara>
        </listitem>
    </varlistentry>
</variablelist>
<para>
            <bridgehead renderas="sect4">Example</bridgehead><programlisting>
             
fiber = require('fiber')            
channel = fiber.channel(10)
function consumer_fiber()
    while true do
        local task = channel:get()
        ...
    end
end

function consumer2_fiber()
    while true do
        local task = channel:get(10)        -- 10 seconds
        if task ~= nil then
            ...
        else
            ...                             -- timeout
        end
    end
end

function producer_fiber()
    while true do
        task = box.space...:select{...}
        ...
        if channel:is_empty() then
            # channel is empty
        end

        if channel:is_full() then
            # channel is full
        end

        ...
        if channel:has_readers() then
            # there are some fibers that are waiting for data
        end
        ...

        if channel:has_writers() then
            # there are some fibers that are waiting for readers
        end
        channel:put(task)
    end
end

function producer2_fiber()
    while true do
        task = box.space...select{...}

        if channel:put(task, 10) then       -- 10 seconds
            ...
        else
            ...                             -- timeout
        end
    end
end
</programlisting>
</para>
</section>

<section xml:id="sp-box-session">
    <title>Package <code>session</code></title>
    <para>
    The <code>session</code> package allows querying the session state,
    writing to a session-specific temporary Lua table, or setting up triggers
    which will fire when a session starts or ends.
    A <emphasis>session</emphasis> is an object associated with each client connection.
    </para>
<variablelist>
    <varlistentry>
        <term>
            <emphasis role="lua">session.id() </emphasis>
        </term>
        <listitem>
            <para>
              Returns: (type = number) the unique identifier
              (ID) for the current session. The result can be 0 meaning
              there is no session.
            </para>
      </listitem>
    </varlistentry>

    <varlistentry>
        <term>
            <emphasis role="lua">session.exists(<replaceable>id</replaceable>) </emphasis>
        </term>
        <listitem>
            <para>
              Returns: (type = number) 1 if the session exists,
              0 if the session does not exist.
            </para>
        </listitem>
    </varlistentry>

    <varlistentry>
        <term>
        <emphasis role="lua">session.peer(<replaceable>id</replaceable>) </emphasis>
        </term>
        <listitem>
            <para>
               Parameters: <code>id</code> = the unique identifier of the session.
            </para>
            <para>
              Returns: (type = string) If the specified session exists, the host
              address and port of the session peer, for example "127.0.0.1:55457".
              If the specified session does not exist, "0.0.0.0:0". The command is executed on the server,
              so the "local name" is the server's host and administrative port,
              and the "peer name" is the client's host and port.
            </para>
        </listitem>
    </varlistentry>

    <varlistentry>
        <term>
           <emphasis role="lua">session.storage</emphasis>
        </term>
        <listitem>
            <para>
              A Lua table that can hold arbitrary
              unordered session-specific names and values, which will last until
              the session ends.
            </para>
        </listitem>
    </varlistentry>
</variablelist>

<para>
<bridgehead renderas="sect4">Example</bridgehead><programlisting>
<prompt>tarantool&gt;</prompt><userinput> session = require('session')</userinput>
---
...
<prompt>tarantool&gt;</prompt><userinput> session.peer(session.id())</userinput>
---
 - 127.0.0.1:45129
...
<prompt>tarantool&gt;</prompt><userinput> session.storage.random_memorandum = "Don't forget the eggs."</userinput>
---
...
<prompt>tarantool&gt;</prompt><userinput> session.storage.radius_of_mars = 3396</userinput>
---
...

<prompt>tarantool&gt;</prompt><userinput> m = ''</userinput>
---
...
<prompt>tarantool&gt;</prompt><userinput> for k, v in pairs(session.storage) do m = m .. k .. '=' .. v .. ' ' end</userinput>
---
...
<prompt>tarantool&gt;</prompt><userinput> m</userinput>
---
- 'radius_of_mars=3396 random_memorandum=Don''t forget the eggs. '
...</programlisting>
</para>

    <para>
See <olink targetptr="sp-box-session-triggers">the section "Triggers on connect and disconnect"</olink>
for instructions about defining triggers for connect and disconnect events
 with <code>session.on_connect()</code> and <code>session.on_disconnect()</code>.
    </para>
</section>

<section xml:id="sp-box-socket">
    <title>Package <code>socket</code> &mdash; TCP and UDP sockets</title>
<variablelist xml:id="socket">
    <para>
      The <code>socket</code> package allows exchanging data via BSD sockets
      with a local or remote host in connection-oriented (TCP) or datagram-oriented (UDP) mode.
      Semantics of the calls in the <code>socket</code> API closely follow
      semantics of the corresponding POSIX calls. Function names
      and signatures are mostly compatible with
      <link xlink:href="http://w3.impa.br/~diego/software/luasocket/">luasocket</link>.
    </para>
    <para>
      Similarly to luasocket, <code>socket</code> doesn't throw exceptions
      on errors. On success, most calls return a socket object.
      On error, a multiple return of <code>nil, status, errno, errstr</code>
      is produced.
      <code>Status</code> can be one of <code>"error"</code>, <code>"timeout"</code>,
      <code>"eof"</code> or <code>"limit"</code>. On
      success, status is always <code>nil</code>.
      A call which returns data (<code>recv()</code>, <code>recvfrom()</code>,
      <code>readline()</code>) on success returns a Lua string of
      the requested size and <code>nil</code> status. On error or timeout,
      an empty string is followed by the corresponding status, error number and message.
      A call which sends data (<code>send()</code>, <code>sendto()</code>) on
      success returns the number of bytes sent, and the <code>status</code> is, again,
      <code>nil</code>. On error or timeout <code>0</code> is returned,
      followed by status, error number and message.
    </para>
    <para>
      The last error can be retrieved from the socket using
      <code>socket:error()</code>. Any call except <code>error()</code> clears
      the last error first (but may set a new one).
    </para>
    <para>
      Calls which require a socket address and in POSIX expect
      <code>struct sockaddr_in</code>, in <code>socket</code>
      simply accept host name and port as additional arguments.
      Name resolution is done automatically. If it fails,
      status is set to <code>"error"</code>, errno is set to <code>-1</code>
      and error string is set to <code>"Host name resolution failed"</code>.
    </para>
    <para>
      All calls that can take time block the calling fiber
      and can get it preempted. The implementation, however, uses
      non-blocking cooperative I/O, so Tarantool continues processing
      queries while a call is blocked.
      A timeout can be provided for any socket call which can take
      a long time.
    </para>
    <para>
      Most of the functions in the API are usually used
      in object-oriented style, for example <code>socket:close()</code>.
    </para>
    <para>
      A closed socket should not be used any more. Alternatively, the
      socket will be closed when its userdata is garbage collected
      by Lua.
    </para>

    <varlistentry>
        <term><emphasis role="lua">socket.tcp()</emphasis></term>
        <listitem>
            <para>
                Create a new TCP socket.
            </para>
            <para>
                Returns: (type = userdata) a new socket, or <code>nil</code>.
            </para>
        </listitem>
    </varlistentry>

    <varlistentry>
        <term><emphasis role="lua">socket.udp()</emphasis></term>
        <listitem>
            <para>
                Create a new UDP socket.
            </para>
            <para>
                Returns: (type = userdata) a new socket, or <code>nil</code>.
            </para>
        </listitem>
    </varlistentry>

    <varlistentry>
        <term><emphasis role="lua">socket:connect(<replaceable>host, port, [timeout</replaceable>])</emphasis></term>
        <listitem>
            <para>
                Connect a socket to a remote host. Can be used with IPv6 and IPv4
                addresses, as well as domain names. If multiple addresses
                correspond to a domain, tries them all until connection succeeds.
               </para>
               <para>
                Parameters: <code>host</code>, <code>port</code>, <code>timeout</code>.
               </para>
               <para>
                Returns: (type = userdata) a connected socket on success,
                <code>nil, status, errno, errstr</code> on error or timeout.
            </para>
        </listitem>
    </varlistentry>

    <varlistentry>
        <term><emphasis role="lua">socket:send(<replaceable>data, [timeout]</replaceable>)</emphasis></term>
        <listitem>
            <para>
             Send data over a connected socket.
            </para>
            <para>
             Parameters: <code>data</code>, <code>timeout</code>.
            </para>
            <para>
             Returns: (type = number) the number of bytes sent. On success, this is exactly
             the length of <code>data</code>. In case of error or timeout,
             returns the number of bytes sent before error,
             followed by <code>status, errno, errstr</code>.
            </para>
        </listitem>
    </varlistentry>

    <varlistentry>
        <term><emphasis role="lua">socket:recv(<replaceable>size, [timeout]</replaceable>)</emphasis></term>
        <listitem>
            <para>
              Read <code>size</code> bytes from a connected socket.
              An internal read-ahead buffer is used to reduce the cost
              of this call.
            </para>
            <para>
              Parameters: <code>size</code>, <code>timeout</code>.
            </para>
            <para>
              Returns: (type = string) a string of the requested length on success.
              On error or timeout, returns an empty string, followed
              by <code>status, errno, errstr</code>.
              If there was some data read before a timeout occurred, it
              will be available on the next call.
              In case the writing side has closed its end, returns the remainder
              read from the socket (possibly an empty string),
              followed by <code>"eof"</code> status.
            </para>
        </listitem>
    </varlistentry>

    <varlistentry>
        <term><emphasis role="lua">socket:readline(<replaceable>[limit] [, separator list] [, timeout]</replaceable>)</emphasis></term>
        <listitem>
            <para>
                Read a line from a connected socket.
            </para>
            <para>
                <code>socket:readline()</code> with no arguments reads data from a socket
                until '\n' (line feed) or eof (end of transmission).
            </para>
            <para>
              Parameters: <code>limit</code> &mdash; maximum number of bytes to read. The function reads
              until a separator is seen, or until (limit) bytes have been read. The default is "no limit".
              <code>separator list</code> &mdash; a Lua table containing one or more separators.
              The function reads until one of the separators is seen. The default is a Lua table containing '\n'.
              <code>timeout</code> &mdash; number of seconds to wait before returning an error.
            </para>
            <para>
                Returns:
                (type = string) A Lua string with data if success,
                an empty string if error. If multiple separators were passed in <code>separator list</code>,
                the separator which matched is also shown, as the third part of the return.
                <table>
                    <title><code>readline()</code> returns</title>
                    <tgroup cols="2" align="left" colsep="1" rowsep="1">
                      <tbody>
                        <row>
                          <entry><code>data, nil, separator</code></entry><entry>success</entry>
                        </row>
                        <row>
                          <entry><code>"", "timeout", ETIMEDOUT, errstr</code></entry><entry>timeout</entry>
                        </row>
                        <row>
                          <entry><code>"", "error", errno, errstr</code></entry><entry>error</entry>
                        </row>
                        <row>
                          <entry><code>data, "limit"</code></entry><entry>limit</entry>
                        </row>
                        <row>
                          <entry><code>data, "eof"</code></entry><entry>eof</entry>
                        </row>
                      </tbody>
                    </tgroup>
                </table>
            </para>
        </listitem>
    </varlistentry>

    <varlistentry>
        <term><emphasis role="lua">socket:bind(<replaceable>host, port[, timeout]</replaceable>)</emphasis></term>
        <listitem>
            <para>
                Bind a socket to the given host/port.
                A UDP socket after binding can be used
                to receive data (see <code>recvfrom()</code>). A TCP socket
                can be used to accept new connections, after it's
                been put in listen mode.
                The timeout is used for name resolution only. If host
                name is an IP address, <code>socket:bind</code> never yields and
                the timeout is unused.
            </para>
            <para>
              Parameters: <code>host</code>, <code>port</code>, <code>timeout</code>.
            </para>
            <para>
               Returns: (type = userdata) a socket object on success, <code>nil, status, errno, errstr</code> on error.
            </para>
        </listitem>
    </varlistentry>

    <varlistentry>
        <term><emphasis role="lua">socket:listen()</emphasis></term>
        <listitem>
            <para>
                Start listening for incoming connections. The listen
                backlog, on Linux, is taken from <filename>/proc/sys/net/core/somaxconn</filename>,
                whereas on BSD it is set to <constant>SOMAXCONN</constant>.
            </para>
            <para>
               Returns: (type = userdata) a socket object on success, <code>nil, "error", errno, errstr</code> on error.
            </para>
        </listitem>
    </varlistentry>

    <varlistentry>
        <term><emphasis role="lua">socket:accept(<replaceable>[timeout]</replaceable>)</emphasis></term>
        <listitem>
            <para>
                Wait for a new client connection and create a connected
                socket.
            </para>
            <para>
               Parameters: <code>timeout</code>.
            </para>
            <para>
               Returns: (type = userdata) <code>peer_socket, nil, peer_host, peer_port</code> on success.
               <code>nil, status, errno, errstr</code> on error.
            </para>
        </listitem>
    </varlistentry>

    <varlistentry>
        <term><emphasis role="lua">socket:sendto(<replaceable>data, host, port, [timeout]</replaceable>)</emphasis></term>
        <listitem>
            <para>
                Send a message on a UDP socket to a specified host.
            </para>
            <para>
               Parameters: <code>data</code>, <code>host</code>, <code>timeout</code>.
            </para>
            <para>
               Returns: (type = number) the number of bytes sent on success, <code>0, status, errno, errstr</code>
                on error or timeout.
            </para>
        </listitem>
    </varlistentry>

    <varlistentry>
        <term><emphasis role="lua">socket:recvfrom(<replaceable>limit[, timeout]</replaceable>)</emphasis></term>
        <listitem>
            <para>
                Receive a message on a UDP socket.
            </para>
            <para>
                Parameters: <code>limit</code>, <code>timeout</code>.
            </para>
            <para>
                Returns: (type = string) Message, <code>nil</code>, client address, client port on success,
                <code>"", status, errno, errstr</code> on error or timeout.
            </para>
        </listitem>
    </varlistentry>


    <varlistentry>
        <term><emphasis role="lua">socket:shutdown(<replaceable>how</replaceable>)</emphasis></term>
        <listitem>
            <para>
                Shutdown a reading, writing or both ends of a socket.
            </para>
            <para>
               Parameters: <code>how</code> = socket.SHUT_RD, socket.SHUT_WR,
               or socket.SHUT_RDWR.
            </para>
            <para>
               Returns: (type = userdata) Socket on success, <code>nil, "error", errno, errstr</code> on error.
            </para>
        </listitem>
    </varlistentry>

    <varlistentry>
        <term><emphasis role="lua">socket:close()</emphasis></term>
        <listitem>
            <para>
                Close (destroy) a socket. A closed socket should not
                be used any more.
            </para>
        </listitem>
    </varlistentry>

    <varlistentry>
        <term><emphasis role="lua">socket:error()</emphasis></term>
        <listitem>
            <para>
                Retrieve the last error that occurred on a socket.
            </para>
            <para>
                Returns:(type = number) <code>errno, errstr</code>. <code>0, "Success"</code>
                if there is no error.
            </para>
        </listitem>
    </varlistentry>
    
    <varlistentry>
        <term><emphasis role="lua">socket:setsockopt()</emphasis> etc.</term>
        <listitem>
            <para>
                For examples of functions not listed here -- including setsockopt,
                getsockopt, accept, wait, writable, and all the less-used functions --
                see the files bsdsocket.test.lua and socket.test.py which are supplied
                as part of the Tarantool source.
            </para>
        </listitem>
    </varlistentry>

</variablelist>


 <bridgehead renderas="sect4">Example showing use of socket over the Internet</bridgehead>
 <para>
 In this example a connection is made over the internet between the Tarantool server
 and <link xlink:href="http://mail.ru">mail.ru</link>,
 then an HTTP "get" message is sent, and a response is received: "HTTP/1.0 200 OK".
 This is not a useful way to communicate with this particular site,
 but shows that the system works.
<programlisting>
<prompt>tarantool&gt;</prompt> <userinput>socket = require('socket')</userinput>
---
...
<prompt>tarantool&gt;</prompt> <userinput>sock = socket.tcp()</userinput>
---
...
<prompt>tarantool&gt;</prompt> <userinput>type(sock)</userinput>
---
- userdata
...
<prompt>tarantool&gt;</prompt> <userinput>sock:connect('mail.ru', 80)</userinput>
---
- fd 22, aka 192.168.1.72:49488, peer of 94.100.180.199:80
...
<prompt>tarantool&gt;</prompt> <userinput>sock:error()</userinput>
---
- 0
 - Success
...
<prompt>tarantool&gt;</prompt> <userinput>sock:send('GET / HTTP/1.0\n\n')</userinput>
---
- 16
...
<prompt>tarantool&gt;</prompt> <userinput>sock:recv(17)</userinput>
---
- "HTTP/1.0 200 OK\r\n"
...
 <prompt>tarantool&gt;</prompt> <userinput>sock:close()</userinput>
---
...
</programlisting>
</para>

</section>

<section xml:id="sp-console">
 <title>package <code>console</code></title>
<variablelist xml:id="console">
    <para>
    The console package allows one Tarantool server,
    in interactive mode, to access another Tarantool
    server over a TCP connection. Subsequent requests
    will appear to be handled locally, but in reality
    the requests are being sent to the remote server
    and the local server is acting as a client.
    There is a single function in the package: connect().
    Once connection is successful, the prompt
    will change and subsequent requests are sent
    to, and executed on, the remote server.
    Results are displayed on the local server.
    To return to local mode, enter control-D.
    </para>
    <para>
    There are no restrictions on the types of requests
    that can be entered, except those which are due to
    privilege restrictions -- the login to the remote
    server is done with user name = 'guest'. The remote
    server should allow for this by granting at least
    one privilege:
    <code>box.schema.user.grant('guest','execute','universe')</code>.
    </para>
    <varlistentry>
        <term><emphasis role="lua">console:connect(<replaceable>host</replaceable>,<replaceable>port</replaceable>)</emphasis></term>
        <listitem>
            <para>
                Connect to the server at host:port, change the prompt from
                'tarantool' to 'host:port', and act henceforth as a client
                until the user ends the session or types control-D.
            </para>
            <para>
                Parameters: <code>host</code>, <code>port</code>.
            </para>
            <para>
                Returns: nothing.
            </para>
            <para>
             <bridgehead renderas="sect4">Example showing use of console</bridgehead><programlisting>
<prompt>tarantool&gt;</prompt> <userinput>console = require('console')</userinput>
---
...
<prompt>tarantool&gt;</prompt> <userinput>console.connect('198.18.44.44', 3301)</userinput>
---
...
<prompt>198.18.44.44:3301&gt;</prompt> <userinput>-- prompt is telling us that server is remote</userinput></programlisting>
            </para>
        </listitem>
    </varlistentry>

</variablelist>

</section>

<section xml:id="sp-expirationd">
 <title>expirationd -- the daemon that shifts expired tuples to a long-term archive</title>

<para>
For a commercial-grade example of a Lua rock that works with Tarantool,
let us look at expirationd, which Tarantool supplies on
<link xlink:href="https://github.com/tarantool/expirationd/blob/master/expirationd.lua">GitHub</link>
with an Artistic license. The expirationd.lua program is
lengthy (about 500 lines), so here we will only highlight
the matters that will be enhanced by studying the full source later.
<programlisting>
            task.worker_fiber = fiber.create(worker_loop, task)
            log.info("expiration: task %q restarted", task.name)
            ...
            fiber.sleep(expirationd.constants.check_interval)
            ...
</programlisting>
Whenever one hears "daemon" in Tarantool, one should suspect it's
being done with <olink targetptr="sp-box-fiber">fibers</olink>. The program is making a fiber
and turning control over to it so it runs occasionally, goes to
sleep, then comes back for more.
<programlisting>
    for _, tuple in scan_space.index[0]:pairs(nil, {iterator = box.index.ALL}) do
    ...
            if task.is_tuple_expired(task.args, tuple) then
            task.expired_tuples_count = task.expired_tuples_count + 1
            task.process_expired_tuple(task.space_id, task.args, tuple)
    ...
</programlisting>
The "for" instruction can be translated as "iterate through the index of
the space that is being scanned", and within it, if the tuple is "expired"
(that is, if the tuple has a timestamp field which is less than the current
time), process the tuple as an expired tuple.
<programlisting>
-- put expired tuple in archive
local function put_tuple_to_archive(space_id, args, tuple)
    -- delete expired tuple
    box.space[space_id]:delete{tuple[0]}
    local email = get_field(tuple, 1)
    if args.archive_space_id ~= nil and email ~= nil then
        box.space[args.archive_space_id]:replace{email, os.time()}
    end
end
</programlisting>
Ultimately the tuple-expiry process leads to put_tuple_to_archive()
which does a "delete" of a tuple from its original space, and an
"insert" of the same tuple into another space. Tarantool's "replace"
function is the same as an "insert" function without an error message
if a tuple with the same content already exists in the target space.
<programlisting>
function expirationd.do_test(space_id, archive_space_id)
...
</programlisting>
At this point, if the above explanation is worthwhile, it's clear that
expirationd.lua starts a background routine (fiber) which iterates
through all the tuples in a space, sleeps cooperatively so that other
fibers can operate at the same time, and -- whenever it finds a tuple
that has expired -- deletes it from this space and puts it in another
space. Now the "do_test()" function can be used to create some sample
spaces, let the daemon run for a while, and print results.
</para>
<para>
For those who like to see things run, here are the exact steps to
get expirationd through the test.
</para>
<para>
1. Get expirationd.lua.
   There are standard ways -- it is after all part of a standard rock --
   but for this purpose just copy the contents of
   <link xlink:href="https://github.com/tarantool/expirationd/blob/master/expirationd.lua">https://github.com/tarantool/expirationd/blob/master/expirationd.lua</link>
   to a default directory.
</para>
<para>
2. Start the Tarantool server as described <olink targetptr="getting-started-start-stop">before</olink>.
</para>
<para>
3. Execute these requests:
<programlisting>
     box.cfg{}
     a = box.schema.create_space('origin')
     a:create_index('first', {type = 'tree', parts = {1, 'NUM'}})
     b = box.schema.create_space('archive')
     b:create_index('first', {type = 'tree', parts = {1, 'STR'}})
     expd = require('expirationd')
     expd._debug = true
     expd.do_test('origin', 'archive')
     os.exit()
</programlisting>
The database-specific requests (cfg, create_space, create_index)
should already be familiar. The key for getting the rock rolling is
<code>expd = require('expirationd')</code>.
The "require" function is what reads in the program; it will appear
in many later examples in this manual, when it's necessary to get a
package that's not part of the Tarantool kernel. After the Lua
variable expd has been assigned the value of the expirationd package,
it's possible to invoke the package's <code>do_test()</code> function.
</para>
<para>
After a while, when the task has had time to do its iterations through
the spaces, do_test() will print out a report showing the tuples that
were originally in the original space, the tuples that have now been
moved to the archive space, and some statistics. Of course, expirationd
can be customized to do different things by passing different parameters,
which will be evident after looking in more detail at the source code.  
</para> 

</section>

</section>

<!--
vim: tw=66 syntax=docbk
vim: spell spelllang=en_us
--><|MERGE_RESOLUTION|>--- conflicted
+++ resolved
@@ -1086,9 +1086,6 @@
 
     <varlistentry>
         <term>
-<<<<<<< HEAD
-            <emphasis role="lua" xml:id="fiber.testcancel">fiber.testcancel()</emphasis>
-=======
             <emphasis role="lua" xml:id="box.fiber.kill">box.fiber.kill(<replaceable>id</replaceable>) </emphasis>
         </term>
         <listitem>
@@ -1099,7 +1096,7 @@
               role="lua">box.fiber.cancel()</emphasis> into one
             </para>
             <para>
-              Parameters: <code>id</code> = the id of the fiber to be cancelled.
+              Parameters: <code>id</code> = the id of the fiber to be canceled.
             </para>
             <para>
               Possible errors: the specified fiber does not exist or does not permit cancel.
@@ -1109,8 +1106,7 @@
 
     <varlistentry>
         <term>
-            <emphasis role="lua" xml:id="box.fiber.testcancel">box.fiber.testcancel()</emphasis>
->>>>>>> cc10d687
+            <emphasis role="lua" xml:id="fiber.testcancel">fiber.testcancel()</emphasis>
         </term>
         <listitem>
             <para>
