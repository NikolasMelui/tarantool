--- conflicted
+++ resolved
@@ -279,23 +279,15 @@
 	auto key_def_guard = make_scoped_guard([&] { key_def_delete(key_def); });
 
 	key_def_set_part(key_def, 0 /* part no */, 0 /* field no */,
-<<<<<<< HEAD
 			 FIELD_TYPE_STRING, ON_CONFLICT_ACTION_ABORT, NULL,
-			 SORT_ORDER_ASC);
-=======
-			 FIELD_TYPE_STRING, false, NULL, COLL_NONE);
->>>>>>> 4e9bf7b4
+			 COLL_NONE, SORT_ORDER_ASC);
 	sc_space_new(BOX_SCHEMA_ID, "_schema", key_def, &on_replace_schema,
 		     NULL);
 
 	/* _space - home for all spaces. */
 	key_def_set_part(key_def, 0 /* part no */, 0 /* field no */,
-<<<<<<< HEAD
 			 FIELD_TYPE_UNSIGNED, ON_CONFLICT_ACTION_ABORT, NULL,
-			 SORT_ORDER_ASC);
-=======
-			 FIELD_TYPE_UNSIGNED, false, NULL, COLL_NONE);
->>>>>>> 4e9bf7b4
+			 COLL_NONE, SORT_ORDER_ASC);
 
 	/* _collation - collation description. */
 	sc_space_new(BOX_COLLATION_ID, "_collation", key_def,
@@ -340,7 +332,7 @@
 	/* _trigger - all existing SQL triggers. */
 	key_def_set_part(key_def, 0 /* part no */, 0 /* field no */,
 			 FIELD_TYPE_STRING, ON_CONFLICT_ACTION_ABORT, NULL,
-			 SORT_ORDER_ASC);
+			 COLL_NONE, SORT_ORDER_ASC);
 	sc_space_new(BOX_TRIGGER_ID, "_trigger", key_def, &on_replace_trigger, NULL);
 
 	key_def_delete(key_def);
@@ -349,30 +341,23 @@
 		diag_raise();
 	/* space no */
 	key_def_set_part(key_def, 0 /* part no */, 0 /* field no */,
-<<<<<<< HEAD
 			 FIELD_TYPE_UNSIGNED, ON_CONFLICT_ACTION_ABORT, NULL,
-			 SORT_ORDER_ASC);
+			 COLL_NONE, SORT_ORDER_ASC);
 	/* index no */
 	key_def_set_part(key_def, 1 /* part no */, 1 /* field no */,
 			 FIELD_TYPE_UNSIGNED, ON_CONFLICT_ACTION_ABORT, NULL,
-			 SORT_ORDER_ASC);
-=======
-			 FIELD_TYPE_UNSIGNED, false, NULL, COLL_NONE);
-	/* index no */
-	key_def_set_part(key_def, 1 /* part no */, 1 /* field no */,
-			 FIELD_TYPE_UNSIGNED, false, NULL, COLL_NONE);
->>>>>>> 4e9bf7b4
+			 COLL_NONE, SORT_ORDER_ASC);
 	sc_space_new(BOX_INDEX_ID, "_index", key_def,
 		     &alter_space_on_replace_index, &on_stmt_begin_index);
 
 	/* space name */
 	key_def_set_part(key_def, 0 /* part no */, 0 /* field no */,
 			 FIELD_TYPE_STRING, ON_CONFLICT_ACTION_ABORT, NULL,
-			 SORT_ORDER_ASC);
+			 COLL_NONE, SORT_ORDER_ASC);
 	/* index name */
 	key_def_set_part(key_def, 1 /* part no */, 1 /* field no */,
 			 FIELD_TYPE_STRING, ON_CONFLICT_ACTION_ABORT, NULL,
-			 SORT_ORDER_ASC);
+			 COLL_NONE, SORT_ORDER_ASC);
 	/* _sql_stat1 - a simpler statistics on space, seen in SQL. */
 	sc_space_new(BOX_SQL_STAT1_ID, "_sql_stat1", key_def, NULL, NULL);
 
@@ -384,15 +369,15 @@
 	/* space name */
 	key_def_set_part(key_def, 0 /* part no */, 0 /* field no */,
 			 FIELD_TYPE_STRING, ON_CONFLICT_ACTION_ABORT, NULL,
-			 SORT_ORDER_ASC);
+			 COLL_NONE, SORT_ORDER_ASC);
 	/* index name */
 	key_def_set_part(key_def, 1 /* part no */, 1 /* field no */,
 			 FIELD_TYPE_STRING, ON_CONFLICT_ACTION_ABORT, NULL,
-			 SORT_ORDER_ASC);
+			 COLL_NONE, SORT_ORDER_ASC);
 	/* sample */
 	key_def_set_part(key_def, 2 /* part no */, 5 /* field no */,
 			 FIELD_TYPE_SCALAR, ON_CONFLICT_ACTION_ABORT, NULL,
-			 SORT_ORDER_ASC);
+			 COLL_NONE, SORT_ORDER_ASC);
 	/* _sql_stat4 - extensive statistics on space, seen in SQL. */
 	sc_space_new(BOX_SQL_STAT4_ID, "_sql_stat4", key_def, NULL, NULL);
 }
