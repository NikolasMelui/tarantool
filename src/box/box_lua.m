--- conflicted
+++ resolved
@@ -716,19 +716,13 @@
 			/* Single or multi- part key. */
 			field_count = argc - 2;
 			struct tbuf *data = tbuf_alloc(fiber->gc_pool);
-<<<<<<< HEAD
-			for (int i = 3; i <= argc; i++)
-				append_key_part(L, i, data,
-						index->key_def->parts[i-3].type);
-=======
-			for (int i = 0; i < argc; ++i) {
+			for (int i = 0; i < field_count; i++) {
 				enum field_data_type type = UNKNOWN;
 				if (i < index->key_def->part_count) {
 					type = index->key_def->parts[i].type;
 				}
-				append_key_part(L, i + 2, data, type);
+				append_key_part(L, i + 3, data, type);
 			}
->>>>>>> e2e5e3d1
 			key = data->data;
 		}
 		/*
