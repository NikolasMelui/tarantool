/*
 * Redistribution and use in source and binary forms, with or
 * without modification, are permitted provided that the following
 * conditions are met:
 *
 * 1. Redistributions of source code must retain the above
 *    copyright notice, this list of conditions and the
 *    following disclaimer.
 *
 * 2. Redistributions in binary form must reproduce the above
 *    copyright notice, this list of conditions and the following
 *    disclaimer in the documentation and/or other materials
 *    provided with the distribution.
 *
 * THIS SOFTWARE IS PROVIDED BY <COPYRIGHT HOLDER> ``AS IS'' AND
 * ANY EXPRESS OR IMPLIED WARRANTIES, INCLUDING, BUT NOT LIMITED
 * TO, THE IMPLIED WARRANTIES OF MERCHANTABILITY AND FITNESS FOR
 * A PARTICULAR PURPOSE ARE DISCLAIMED. IN NO EVENT SHALL
 * <COPYRIGHT HOLDER> OR CONTRIBUTORS BE LIABLE FOR ANY DIRECT,
 * INDIRECT, INCIDENTAL, SPECIAL, EXEMPLARY, OR CONSEQUENTIAL
 * DAMAGES (INCLUDING, BUT NOT LIMITED TO, PROCUREMENT OF
 * SUBSTITUTE GOODS OR SERVICES; LOSS OF USE, DATA, OR PROFITS; OR
 * BUSINESS INTERRUPTION) HOWEVER CAUSED AND ON ANY THEORY OF
 * LIABILITY, WHETHER IN CONTRACT, STRICT LIABILITY, OR TORT
 * (INCLUDING NEGLIGENCE OR OTHERWISE) ARISING IN ANY WAY OUT OF
 * THE USE OF THIS SOFTWARE, EVEN IF ADVISED OF THE POSSIBILITY OF
 * SUCH DAMAGE.
 */
#include "recovery.h"

#include <sys/socket.h>
#include <netinet/in.h>
#include <arpa/inet.h>

#include "log_io.h"
#include "fiber.h"
#include "pickle.h"
#include "coio_buf.h"

static void
remote_apply_row(struct recovery_state *r, struct tbuf *row);

static struct tbuf
remote_read_row(struct coio *coio, struct iobuf *iobuf)
{
	struct ibuf *in = &iobuf->in;
	ssize_t to_read = sizeof(struct header_v11) - ibuf_size(in);

	if (to_read > 0)
		coio_breadn(coio, in, to_read);

	ssize_t request_len = ((struct header_v11 *)in->pos)->len + sizeof(struct header_v11);
	to_read = request_len - ibuf_size(in);

	if (to_read > 0)
		coio_breadn(coio, in, to_read);

	struct tbuf row = {
		.size = request_len, .capacity = request_len,
		.data = in->pos, .pool = fiber->gc_pool
	};
	in->pos += request_len;
	return row;
}

static void
remote_connect(struct coio *coio, struct sockaddr_in *remote_addr,
	       i64 initial_lsn, const char **err)
{
	*err = "can't connect to master";
	coio_connect(coio, remote_addr);

	*err = "can't write version";
	coio_write(coio, &initial_lsn, sizeof(initial_lsn));

	u32 version;
	*err = "can't read version";
	coio_readn(coio, &version, sizeof(version));
	*err = NULL;
	if (version != default_version)
		tnt_raise(SystemError, :"remote version mismatch");

	say_crit("successfully connected to master");
	say_crit("starting replication from lsn: %" PRIi64, initial_lsn);
}

static void
pull_from_remote(va_list ap)
{
	struct recovery_state *r = va_arg(ap, struct recovery_state *);
	struct coio coio;
	struct iobuf *iobuf = NULL;
	bool warning_said = false;
	const int reconnect_delay = 1;

	coio_clear(&coio);

	for (;;) {
		const char *err = NULL;
		@try {
			fiber_setcancellable(true);
			if (! coio_is_connected(&coio)) {
				if (iobuf == NULL)
					iobuf = iobuf_create(fiber->name);
				remote_connect(&coio, &r->remote->addr,
					       r->confirmed_lsn + 1, &err);
				warning_said = false;
			}
			err = "can't read row";
<<<<<<< HEAD
			struct tbuf *row = remote_read_row(&coio);
			fiber_setcancellable(false);
=======
			struct tbuf row = remote_read_row(&coio, iobuf);
			fiber_setcancelstate(false);
>>>>>>> b8d2fda7
			err = NULL;

			r->remote->recovery_lag = ev_now() - header_v11(&row)->tm;
			r->remote->recovery_last_update_tstamp = ev_now();

			remote_apply_row(r, &row);

			iobuf_gc(iobuf);
			fiber_gc();
		} @catch (FiberCancelException *e) {
			iobuf_destroy(iobuf);
			coio_close(&coio);
			@throw;
		} @catch (tnt_Exception *e) {
			[e log];
			if (! warning_said) {
				if (err != NULL)
					say_info("%s", err);
				say_info("will retry every %i second", reconnect_delay);
				warning_said = true;
			}
			coio_close(&coio);
			fiber_sleep(reconnect_delay);
		}
	}
}

static void
remote_apply_row(struct recovery_state *r, struct tbuf *row)
{
	struct tbuf *data;
	i64 lsn = header_v11(row)->lsn;
	u16 tag;
	u16 op;

	/* save row data since row_handler() may clobber it */
	data = tbuf_alloc(row->pool);
	tbuf_append(data, row->data + sizeof(struct header_v11), header_v11(row)->len);

	if (r->row_handler(r->row_handler_param, row) < 0)
		panic("replication failure: can't apply row");

	tag = read_u16(data);
	(void) tag;
	(void) read_u64(data); /* drop the cookie */
	op = read_u16(data);

	assert(tag == XLOG);

	if (wal_write(r, lsn, r->remote->cookie, op, data))
		panic("replication failure: can't write row to WAL");

	set_lsn(r, lsn);
}

void
recovery_follow_remote(struct recovery_state *r, const char *addr)
{
	char name[FIBER_NAME_MAXLEN];
	char ip_addr[32];
	int port;
	int rc;
	struct fiber *f;
	struct in_addr server;

	assert(r->remote == NULL);

	say_crit("initializing the replica, WAL master %s", addr);
	snprintf(name, sizeof(name), "replica/%s", addr);

	@try {
		f = fiber_create(name, pull_from_remote);
	} @catch (tnt_Exception *e) {
		return;
	}

	rc = sscanf(addr, "%31[^:]:%i", ip_addr, &port);
	assert(rc == 2);
	(void)rc;

	if (inet_aton(ip_addr, &server) < 0) {
		say_syserror("inet_aton: %s", ip_addr);
		return;
	}

	static struct remote remote;
	memset(&remote, 0, sizeof(remote));
	remote.addr.sin_family = AF_INET;
	memcpy(&remote.addr.sin_addr.s_addr, &server, sizeof(server));
	remote.addr.sin_port = htons(port);
	memcpy(&remote.cookie, &remote.addr, MIN(sizeof(remote.cookie), sizeof(remote.addr)));
	remote.reader = f;
	r->remote = &remote;
	fiber_call(f, r);
}

void
recovery_stop_remote(struct recovery_state *r)
{
	say_info("shutting down the replica");
	fiber_cancel(r->remote->reader);
	r->remote = NULL;
}<|MERGE_RESOLUTION|>--- conflicted
+++ resolved
@@ -107,13 +107,8 @@
 				warning_said = false;
 			}
 			err = "can't read row";
-<<<<<<< HEAD
-			struct tbuf *row = remote_read_row(&coio);
+			struct tbuf row = remote_read_row(&coio, iobuf);
 			fiber_setcancellable(false);
-=======
-			struct tbuf row = remote_read_row(&coio, iobuf);
-			fiber_setcancelstate(false);
->>>>>>> b8d2fda7
 			err = NULL;
 
 			r->remote->recovery_lag = ev_now() - header_v11(&row)->tm;
