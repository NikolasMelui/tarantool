/*
 * Copyright 2010-2016, Tarantool AUTHORS, please see AUTHORS file.
 *
 * Redistribution and use in source and binary forms, with or
 * without modification, are permitted provided that the following
 * conditions are met:
 *
 * 1. Redistributions of source code must retain the above
 *    copyright notice, this list of conditions and the
 *    following disclaimer.
 *
 * 2. Redistributions in binary form must reproduce the above
 *    copyright notice, this list of conditions and the following
 *    disclaimer in the documentation and/or other materials
 *    provided with the distribution.
 *
 * THIS SOFTWARE IS PROVIDED BY <COPYRIGHT HOLDER> ``AS IS'' AND
 * ANY EXPRESS OR IMPLIED WARRANTIES, INCLUDING, BUT NOT LIMITED
 * TO, THE IMPLIED WARRANTIES OF MERCHANTABILITY AND FITNESS FOR
 * A PARTICULAR PURPOSE ARE DISCLAIMED. IN NO EVENT SHALL
 * <COPYRIGHT HOLDER> OR CONTRIBUTORS BE LIABLE FOR ANY DIRECT,
 * INDIRECT, INCIDENTAL, SPECIAL, EXEMPLARY, OR CONSEQUENTIAL
 * DAMAGES (INCLUDING, BUT NOT LIMITED TO, PROCUREMENT OF
 * SUBSTITUTE GOODS OR SERVICES; LOSS OF USE, DATA, OR PROFITS; OR
 * BUSINESS INTERRUPTION) HOWEVER CAUSED AND ON ANY THEORY OF
 * LIABILITY, WHETHER IN CONTRACT, STRICT LIABILITY, OR TORT
 * (INCLUDING NEGLIGENCE OR OTHERWISE) ARISING IN ANY WAY OUT OF
 * THE USE OF THIS SOFTWARE, EVEN IF ADVISED OF THE POSSIBILITY OF
 * SUCH DAMAGE.
 */
#include "alter.h"
#include "schema.h"
#include "user.h"
#include "space.h"
#include "memtx_index.h"
#include "func.h"
#include "txn.h"
#include "tuple.h"
#include "fiber.h" /* for gc_pool */
#include "scoped_guard.h"
#include "third_party/base64.h"
#include <new> /* for placement new */
#include <stdio.h> /* snprintf() */
#include <ctype.h>
#include "replication.h" /* for replica_set_id() */
#include "session.h" /* to fetch the current user. */
#include "vclock.h" /* VCLOCK_MAX */
#include "xrow.h"
#include "iproto_constants.h"
#include "memtx_tuple.h"

/**
 * chap-sha1 of empty string, i.e.
 * base64_encode(sha1(sha1(""))
 */
#define CHAP_SHA1_EMPTY_PASSWORD "vhvewKp0tNyweZQ+cFKAlsyphfg="

/* {{{ Auxiliary functions and methods. */

void
access_check_ddl(uint32_t owner_uid, enum schema_object_type type)
{
	struct credentials *cr = current_user();
	/*
	 * Only the owner of the object can be the grantor
	 * of the privilege on the object. This means that
	 * for universe/space/func/other persistent object,
	 * only the creator of the object can be the grantor,
	 * since Tarantool lacks separate CREATE/DROP/GRANT OPTION
	 * privileges.
	 */
	if (owner_uid != cr->uid && cr->uid != ADMIN) {
		struct user *user = user_find_xc(cr->uid);
		tnt_raise(ClientError, ER_ACCESS_DENIED,
			  "Create, drop or alter", schema_object_name(type),
			  user->def->name);
	}
}

/**
 * Support function for index_def_new_from_tuple(..)
 * Checks tuple (of _index space) and throws a nice error if it is invalid
 * Checks only types of fields and their count!
 * Additionally determines version of tuple structure
 * is_166plus is set as true if tuple structure is 1.6.6+
 * is_166plus is set as false if tuple structure is 1.6.5-
 */
static void
index_def_check_tuple(const struct tuple *tuple, bool *is_166plus)
{
	*is_166plus = true;
	const mp_type common_template[] = {MP_UINT, MP_UINT, MP_STR, MP_STR};
	const char *data = tuple_data(tuple);
	uint32_t field_count = mp_decode_array(&data);
	const char *field_start = data;
	if (field_count < 6)
		goto err;
	for (size_t i = 0; i < lengthof(common_template); i++) {
		enum mp_type type = mp_typeof(*data);
		if (type != common_template[i])
			goto err;
		mp_next(&data);
	}
	if (mp_typeof(*data) == MP_UINT) {
		/* old 1.6.5- version */
		/* TODO: removed it in newer versions, find all 1.6.5- */
		*is_166plus = false;
		mp_next(&data);
		if (mp_typeof(*data) != MP_UINT)
			goto err;
		if (field_count % 2)
			goto err;
		mp_next(&data);
		for (uint32_t i = 6; i < field_count; i += 2) {
			if (mp_typeof(*data) != MP_UINT)
				goto err;
			mp_next(&data);
			if (mp_typeof(*data) != MP_STR)
				goto err;
			mp_next(&data);
		}
	} else {
		if (field_count != 6)
			goto err;
		if (mp_typeof(*data) != MP_MAP)
			goto err;
		mp_next(&data);
		if (mp_typeof(*data) != MP_ARRAY)
			goto err;
	}
	return;

err:
	char got[DIAG_ERRMSG_MAX];
	char *p = got, *e = got + sizeof(got);
	data = field_start;
	for (uint32_t i = 0; i < field_count && p < e; i++) {
		enum mp_type type = mp_typeof(*data);
		mp_next(&data);
		const char *type_name;
		switch (type) {
		case MP_UINT:
			type_name = "number";
			break;
		case MP_STR:
			type_name = "string";
			break;
		case MP_ARRAY:
			type_name = "array";
			break;
		case MP_MAP:
			type_name = "map";
			break;
		default:
			type_name = "unknown";
			break;
		}
		p += snprintf(p, e - p, i ? ", %s" : "%s", type_name);
	}
	const char *expected;
	if (*is_166plus) {
		expected = "space id (number), index id (number), "
			"name (string), type (string), "
			"options (map), parts (array)";
	} else {
		expected = "space id (number), index id (number), "
			"name (string), type (string), "
			"is_unique (number), part count (number) "
			"part0 field no (number), "
			"part0 field type (string), ...";
	}
	tnt_raise(ClientError, ER_WRONG_INDEX_RECORD, got, expected);
}

static int
opt_set(void *opts, const struct opt_def *def, const char **val)
{
	int64_t ival;
	double dval;
	uint32_t str_len;
	const char *str;
	char *ptr;
	char *opt = ((char *) opts) + def->offset;
	switch (def->type) {
	case OPT_BOOL:
		if (mp_typeof(**val) != MP_BOOL)
			return -1;
		store_bool(opt, mp_decode_bool(val));
		break;
	case OPT_INT:
		if (mp_read_int64(val, &ival) != 0)
			return -1;
		store_u64(opt, ival);
		break;
	case OPT_FLOAT:
		if (mp_read_double(val, &dval) != 0)
			return -1;
		store_double(opt, dval);
		break;
	case OPT_STR:
		if (mp_typeof(**val) != MP_STR)
			return -1;
		str = mp_decode_str(val, &str_len);
		str_len = MIN(str_len, def->len - 1);
		memcpy(opt, str, str_len);
		opt[str_len] = '\0';
		break;
	case OPT_STRPTR:
		if (mp_typeof(**val) != MP_STR)
			return -1;
		str = mp_decode_str(val, &str_len);
		if (str_len > 0) {
			ptr = (char *)malloc(str_len + 1);
			if (ptr == NULL)
				tnt_raise(OutOfMemory, str_len, "malloc", "ptr");
			memcpy(ptr, str, str_len);
			ptr[str_len] = '\0';
			assert (strlen(ptr) == str_len);
		} else {
			ptr = NULL;
		}
		*(const char **)opt = ptr;
		break;
	default:
		unreachable();
	}
	return 0;
}

/**
 * Populate key options from their msgpack-encoded representation
 * (msgpack map)
 *
 * @return   the end of the msgpack map in the stream
 */
static const char *
opts_create_from_field(void *opts, const struct opt_def *reg, const char *map,
		       uint32_t errcode, uint32_t field_no)
{
	char errmsg[DIAG_ERRMSG_MAX];

	if (mp_typeof(*map) == MP_NIL)
		return map;
	if (mp_typeof(*map) != MP_MAP)
		tnt_raise(ClientError, errcode, field_no,
			  "expected a map with options");

	/*
	 * The implementation below has O(map_size * reg_size) complexity.
	 * DDL is not performance-critical, so this is not a problem.
	 */
	uint32_t map_size = mp_decode_map(&map);
	for (uint32_t i = 0; i < map_size; i++) {
		if (mp_typeof(*map) != MP_STR) {
			tnt_raise(ClientError, errcode, field_no,
				  "key must be a string");
		}
		uint32_t key_len;
		const char *key = mp_decode_str(&map, &key_len);
		bool found = false;
		for (const struct opt_def *def = reg; def->name != NULL; def++) {
			if (key_len != strlen(def->name) ||
			    memcmp(key, def->name, key_len) != 0)
				continue;

			if (opt_set(opts, def, &map) != 0) {
				snprintf(errmsg, sizeof(errmsg),
					"'%.*s' must be %s", key_len, key,
					opt_type_strs[def->type]);
				tnt_raise(ClientError, errcode, field_no,
					  errmsg);
			}

			found = true;
			break;
		}
		if (!found) {
			snprintf(errmsg, sizeof(errmsg),
				"unexpected option '%.*s'",
				key_len, key);
			tnt_raise(ClientError, errcode, field_no, errmsg);
		}
	}
	return map;
}

/**
 * Support function for index_def_new_from_tuple(..)
 * 1.6.6+
 * Decode distance type from message pached string to enum
 * Does not check message type, MP_STRING expected
 * Throws an error if the the value does not correspond to any enum value
 */
static enum rtree_index_distance_type
index_opts_decode_distance(const char *str)
{
	uint32_t len = strlen(str);
	if (len == strlen("euclid") &&
	    strncasecmp(str, "euclid", len) == 0) {
		return RTREE_INDEX_DISTANCE_TYPE_EUCLID;
	} else if (len == strlen("manhattan") &&
		   strncasecmp(str, "manhattan", len) == 0) {
		return RTREE_INDEX_DISTANCE_TYPE_MANHATTAN;
	} else {
		tnt_raise(ClientError,
			  ER_WRONG_INDEX_OPTIONS,
			  BOX_INDEX_FIELD_OPTS,
			  "distance must be either 'euclid' or 'manhattan'");
	}
	return RTREE_INDEX_DISTANCE_TYPE_EUCLID; /* unreachabe */
}

/**
 * Support function for index_def_new_from_tuple(..)
 * 1.6.6+
 * Fill index_opts structure from opts field in tuple of space _index
 * Throw an error is unrecognized option.
 *
 * @return  the end of the map in the msgpack stream
 */
static const char *
index_opts_create(struct index_opts *opts, const char *map)
{
	*opts = index_opts_default;
	map = opts_create_from_field(opts, index_opts_reg, map,
				     ER_WRONG_INDEX_OPTIONS,
				     BOX_INDEX_FIELD_OPTS);
	if (opts->distancebuf[0] != '\0')
		opts->distance = index_opts_decode_distance(opts->distancebuf);
	if (opts->run_count_per_level <= 0)
		tnt_raise(ClientError, ER_WRONG_INDEX_OPTIONS,
			  BOX_INDEX_FIELD_OPTS,
			  "run_count_per_level must be > 0");
	if (opts->run_size_ratio <= 1)
		tnt_raise(ClientError, ER_WRONG_SPACE_OPTIONS,
			  BOX_INDEX_FIELD_OPTS, "run_size_ratio must be > 1");
	return map;
}

/**
 * Create a index_def object from a record in _index
 * system space.
 *
 * Check that:
 * - index id is within range
 * - index type is supported
 * - part count > 0
 * - there are parts for the specified part count
 * - types of parts in the parts array are known to the system
 * - fieldno of each part in the parts array is within limits
 */
extern "C" struct index_def *
index_def_new_from_tuple(struct tuple *tuple, struct space *old_space)
{
	bool is_166plus;
	index_def_check_tuple(tuple, &is_166plus);

	struct index_def *index_def;
	struct index_opts opts;
	uint32_t id = tuple_field_u32_xc(tuple, BOX_INDEX_FIELD_SPACE_ID);
	uint32_t index_id = tuple_field_u32_xc(tuple, BOX_INDEX_FIELD_ID);
	enum index_type type =
		STR2ENUM(index_type, tuple_field_cstr_xc(tuple,
							 BOX_INDEX_FIELD_TYPE));
	uint32_t name_len;
	const char *name = tuple_field_str_xc(tuple, BOX_INDEX_FIELD_NAME,
					      &name_len);
	uint32_t part_count;
	const char *parts;
	if (is_166plus) {
		/* 1.6.6+ _index space structure */
		const char *opts_field =
			tuple_field(tuple, BOX_INDEX_FIELD_OPTS);
		index_opts_create(&opts, opts_field);
		parts = tuple_field(tuple, BOX_INDEX_FIELD_PARTS);
		part_count = mp_decode_array(&parts);
	} else {
		/* 1.6.5- _index space structure */
		/* TODO: remove it in newer versions, find all 1.6.5- */
		opts = index_opts_default;
		opts.is_unique =
			tuple_field_u32_xc(tuple,
					   BOX_INDEX_FIELD_IS_UNIQUE_165);
		part_count = tuple_field_u32_xc(tuple,
						BOX_INDEX_FIELD_PART_COUNT_165);
		parts = tuple_field(tuple, BOX_INDEX_FIELD_PARTS_165);
	}
	if (name_len > BOX_NAME_MAX)
		tnt_raise(ClientError, ER_MODIFY_INDEX, tt_cstr(name, name_len),
			  space_name(old_space), "index name is too long");
	index_def = index_def_new(id, index_id, name, name_len, type, &opts,
				  part_count);
	if (index_def == NULL)
		diag_raise();
	auto scoped_guard = make_scoped_guard([=] { index_def_delete(index_def); });

	if (is_166plus) {
		/* 1.6.6+ */
		if (key_def_decode_parts(&index_def->key_def, &parts) != 0)
			diag_raise();
	} else {
		/* 1.6.5- TODO: remove it in newer versions, find all 1.6.5- */
		if (key_def_decode_parts_165(&index_def->key_def, &parts) != 0)
			diag_raise();
	}
	index_def_check(index_def, space_name(old_space));
	old_space->handler->checkIndexDef(old_space, index_def);
	scoped_guard.is_active = false;
	return index_def;
}

/**
 * Fill space opts from the msgpack stream (MP_MAP field in the
 * tuple).
 */
static void
space_opts_create(struct space_opts *opts, struct tuple *tuple)
{
	/* default values of opts */
	*opts = space_opts_default;

	/* there is no property in the space */
	if (tuple_field_count(tuple) <= BOX_SPACE_FIELD_OPTS)
		return;

	const char *data = tuple_field(tuple, BOX_SPACE_FIELD_OPTS);
	bool is_170_plus = (mp_typeof(*data) == MP_MAP);
	if (!is_170_plus) {
		/* Tarantool < 1.7.0 compatibility */
		const char *flags =
			tuple_field_cstr_xc(tuple, BOX_SPACE_FIELD_OPTS);
		while (flags && *flags) {
			while (isspace(*flags)) /* skip space */
				flags++;
			if (strncmp(flags, "temporary", strlen("temporary")) == 0)
				opts->temporary = true;
			flags = strchr(flags, ',');
			if (flags)
				flags++;
		}
	} else {
		opts_create_from_field(opts, space_opts_reg, data,
				       ER_WRONG_SPACE_OPTIONS,
				       BOX_SPACE_FIELD_OPTS);
	}
}

/**
 * Fill space_def structure from struct tuple.
 */
<<<<<<< HEAD
extern "C"
void
space_def_create_from_tuple(struct space_def *def, struct tuple *tuple,
			    uint32_t errcode)
=======
static struct space_def *
space_def_new_from_tuple(struct tuple *tuple, uint32_t errcode)
>>>>>>> d4ac637f
{
	uint32_t name_len;
	const char *name =
		tuple_field_str_xc(tuple, BOX_SPACE_FIELD_NAME, &name_len);
	if (name_len > BOX_NAME_MAX)
		tnt_raise(ClientError, errcode, tt_cstr(name, BOX_NAME_MAX),
			  "space name is too long");
	size_t size = space_def_sizeof(name_len);
	struct space_def *def = (struct space_def *) malloc(size);
	if (def == NULL)
		tnt_raise(OutOfMemory, size, "malloc", "def");
	auto def_guard = make_scoped_guard([=] { space_def_delete(def); });
	memcpy(def->name, name, name_len);
	def->name[name_len] = 0;
	identifier_check(def->name);
	def->id = tuple_field_u32_xc(tuple, BOX_SPACE_FIELD_ID);
	if (def->id > BOX_SPACE_MAX)
		tnt_raise(ClientError, errcode, def->name,
			  "space id is too big");
	def->uid = tuple_field_u32_xc(tuple, BOX_SPACE_FIELD_UID);
	def->exact_field_count =
		tuple_field_u32_xc(tuple, BOX_SPACE_FIELD_FIELD_COUNT);
	const char *engine_name =
		tuple_field_str_xc(tuple, BOX_SPACE_FIELD_ENGINE, &name_len);
	if (name_len > ENGINE_NAME_MAX)
		tnt_raise(ClientError, errcode, def->name,
			  "space engine name is too long");
	memcpy(def->engine_name, engine_name, name_len);
	def->engine_name[name_len] = 0;
	identifier_check(def->engine_name);
	space_opts_create(&def->opts, tuple);
	Engine *engine = engine_find(def->engine_name);
	engine->checkSpaceDef(def);
	access_check_ddl(def->uid, SC_SPACE);
	def_guard.is_active = false;
	return def;
}

/* }}} */

/* {{{ struct alter_space - the body of a full blown alter */
struct alter_space;

class AlterSpaceOp {
public:
	struct rlist link;
	virtual void alter_def(struct alter_space * /* alter */) {}
	virtual void alter(struct alter_space * /* alter */) {}
	virtual void commit(struct alter_space * /* alter */) {}
	virtual void rollback(struct alter_space * /* alter */) {}
	virtual ~AlterSpaceOp() {}
	template <typename T> static T *create();
	static void destroy(AlterSpaceOp *op);
};

template <typename T> T *
AlterSpaceOp::create()
{
	return new (region_calloc_object_xc(&fiber()->gc, T)) T;
}

void
AlterSpaceOp::destroy(AlterSpaceOp *op)
{
	op->~AlterSpaceOp();
}

/**
 * A trigger installed on transaction commit/rollback events of
 * the transaction which initiated the alter.
 */
static struct trigger *
txn_alter_trigger_new(trigger_f run, void *data)
{
	struct trigger *trigger = (struct trigger *)
		region_calloc_object_xc(&fiber()->gc, struct trigger);
	trigger->run = run;
	trigger->data = data;
	trigger->destroy = NULL;
	return trigger;
}

struct alter_space {
	/** List of alter operations */
	struct rlist ops;
	/** Definition of the new space - space_def. */
	struct space_def *space_def;
	/** Definition of the new space - keys. */
	struct rlist key_list;
	/** Old space. */
	struct space *old_space;
	/** New space. */
	struct space *new_space;
};

struct alter_space *
alter_space_new(struct space *old_space)
{
	struct alter_space *alter =
		region_calloc_object_xc(&fiber()->gc, struct alter_space);
	rlist_create(&alter->ops);
	alter->old_space = old_space;
	alter->space_def = space_def_dup(alter->old_space->def);
	return alter;
}

/** Destroy alter. */
static void
alter_space_delete(struct alter_space *alter)
{
	/* Destroy the ops. */
	while (! rlist_empty(&alter->ops)) {
		AlterSpaceOp *op = rlist_shift_entry(&alter->ops,
						     AlterSpaceOp, link);
		AlterSpaceOp::destroy(op);
	}
	/* Delete the new space, if any. */
	if (alter->new_space)
		space_delete(alter->new_space);
	space_def_delete(alter->space_def);
}

/** Add a single operation to the list of alter operations. */
static void
alter_space_add_op(struct alter_space *alter, AlterSpaceOp *op)
{
	/* Add to the tail: operations must be processed in order. */
	rlist_add_tail_entry(&alter->ops, op, link);
}

/**
 * Commit the alter.
 *
 * Move all unchanged indexes from the old space to the new space.
 * Set the newly built indexes in the new space, or free memory
 * of the dropped indexes.
 * Replace the old space with a new one in the space cache.
 */
static void
alter_space_commit(struct trigger *trigger, void * /* event */)
{
	struct alter_space *alter = (struct alter_space *) trigger->data;
	/*
	 * Commit alter ops, this will move the changed
	 * indexes into their new places.
	 */
	class AlterSpaceOp *op;
	rlist_foreach_entry(op, &alter->ops, link) {
		op->commit(alter);
	}
	/*
	 * The new space is ready. Time to update the space
	 * cache with it.
	 */

	alter->new_space = NULL; /* for alter_space_delete(). */
	space_delete(alter->old_space);
	alter_space_delete(alter);
}

/**
 * Rollback all effects of space alter. This is
 * a transaction trigger, and it fires most likely
 * upon a failed write to the WAL.
 *
 * Keep in mind that we may end up here in case of
 * alter_space_commit() failure (unlikely)
 */
static void
alter_space_rollback(struct trigger *trigger, void * /* event */)
{
	struct alter_space *alter = (struct alter_space *) trigger->data;
	/* Rollback alter ops */
	class AlterSpaceOp *op;
	rlist_foreach_entry(op, &alter->ops, link) {
		op->rollback(alter);
	}
	/* Rebuild index maps once for all indexes. */
	space_fill_index_map(alter->old_space);
	space_fill_index_map(alter->new_space);
	/*
	 * Don't forget about space triggers.
	 */
	rlist_swap(&alter->new_space->on_replace,
		   &alter->old_space->on_replace);
	rlist_swap(&alter->new_space->on_stmt_begin,
		   &alter->old_space->on_stmt_begin);
	struct space *new_space = space_cache_replace(alter->old_space);
	assert(new_space == alter->new_space);
	alter_space_delete(alter);
}

/**
 * alter_space_do() - do all the work necessary to
 * create a new space.
 *
 * If something may fail during alter, it must be done here,
 * before a record is written to the Write Ahead Log.  Only
 * trivial and infallible actions are left to the commit phase
 * of the alter.
 *
 * The implementation of this function follows "Template Method"
 * pattern, providing a skeleton of the alter, while all the
 * details are encapsulated in AlterSpaceOp methods.
 *
 * These are the major steps of alter defining the structure of
 * the algorithm and performed regardless of what is altered:
 *
 * - a copy of the definition of the old space is created
 * - the definition of the old space is altered, to get
 *   definition of a new space
 * - an instance of the new space is created, according to the new
 *   definition; the space is so far empty
 * - data structures of the new space are built; sometimes, it
 *   doesn't need to happen, e.g. when alter only changes the name
 *   of a space or an index, or other accidental property.
 *   If any data structure needs to be built, e.g. a new index,
 *   only this index is built, not the entire space with all its
 *   indexes.
 * - at commit, the new space is coalesced with the old one.
 *   On rollback, the new space is deleted.
 */
static void
alter_space_do(struct txn *txn, struct alter_space *alter)
{
	/* Create a definition of the new space. */
	space_dump_def(alter->old_space, &alter->key_list);
	class AlterSpaceOp *op;
	/*
	 * Alter the definition of the old space, so that
	 * a new space can be created with a new definition.
	 */
	rlist_foreach_entry(op, &alter->ops, link)
		op->alter_def(alter);
	/*
	 * Create a new (empty) space for the new definition.
	 * Sic: the triggers are not moved over yet.
	 */
	alter->new_space = space_new(alter->space_def, &alter->key_list);
	/*
	 * Copy the replace function, the new space is at the same recovery
	 * phase as the old one. This hack is especially necessary for
	 * system spaces, which may be altered in some row in the
	 * snapshot/xlog, but needs to continue staying "fully
	 * built".
	 */
	alter->new_space->handler->prepareAlterSpace(alter->old_space,
						     alter->new_space);

	memcpy(alter->new_space->access, alter->old_space->access,
	       sizeof(alter->old_space->access));
	/*
	 * Change the new space: build the new index, rename,
	 * change the fixed field count.
	 */
	try {
		rlist_foreach_entry(op, &alter->ops, link)
			op->alter(alter);
	} catch (Exception *e) {
		/*
		 * Undo space changes from the last successful
		 * operation back to the first. Skip the operation
		 * which failed. An operation may fail during
		 * alter if, e.g. if it adds a unique key and
		 * there is a duplicate.
		 */
		while (op != rlist_first_entry(&alter->ops,
					       class AlterSpaceOp, link)) {
			op = rlist_prev_entry(op, link);
			op->rollback(alter);
		}
		throw;
	}

	/* Rebuild index maps once for all indexes. */
	space_fill_index_map(alter->old_space);
	space_fill_index_map(alter->new_space);
	/*
	 * Don't forget about space triggers.
	 */
	rlist_swap(&alter->new_space->on_replace,
		   &alter->old_space->on_replace);
	rlist_swap(&alter->new_space->on_stmt_begin,
		   &alter->old_space->on_stmt_begin);
	/*
	 * Init space bsize.
	 */
	if (alter->new_space->index_count != 0)
		alter->new_space->bsize = alter->old_space->bsize;
	/*
	 * The new space is ready. Time to update the space
	 * cache with it.
	 */
	alter->old_space->handler->commitAlterSpace(alter->old_space,
						    alter->new_space);

	struct space *old_space = space_cache_replace(alter->new_space);
	(void) old_space;
	assert(old_space == alter->old_space);

	/*
	 * Install transaction commit/rollback triggers to either
	 * finish or rollback the DDL depending on the results of
	 * writing to WAL.
	 */
	struct trigger *on_commit =
		txn_alter_trigger_new(alter_space_commit, alter);
	txn_on_commit(txn, on_commit);
	struct trigger *on_rollback =
		txn_alter_trigger_new(alter_space_rollback, alter);
	txn_on_rollback(txn, on_rollback);
}

/* }}}  */

/* {{{ AlterSpaceOp descendants - alter operations, such as Add/Drop index */

/** Change non-essential properties of a space. */
class ModifySpace: public AlterSpaceOp
{
public:
	/* New space definition. */
	struct space_def *def;
	virtual void alter_def(struct alter_space *alter);
	virtual ~ModifySpace();
};

/** Amend the definition of the new space. */
void
ModifySpace::alter_def(struct alter_space *alter)
{
	space_def_delete(alter->space_def);
	alter->space_def = def;
	/* Now alter owns the def. */
	def = NULL;
}

ModifySpace::~ModifySpace() {
	if (def != NULL)
		space_def_delete(def);
}

/** DropIndex - remove an index from space. */

class DropIndex: public AlterSpaceOp {
public:
	/** A reference to Index key def of the dropped index. */
	struct index_def *old_index_def;
	virtual void alter_def(struct alter_space *alter);
	virtual void alter(struct alter_space *alter);
	virtual void commit(struct alter_space *alter);
};

/*
 * Alter the definition of the new space and remove
 * the new index from it.
 */
void
DropIndex::alter_def(struct alter_space * /* alter */)
{
	rlist_del_entry(old_index_def, link);
}

/* Do the drop. */
void
DropIndex::alter(struct alter_space *alter)
{
	/*
	 * If it's not the primary key, nothing to do --
	 * the dropped index didn't exist in the new space
	 * definition, so does not exist in the created space.
	 */
	if (space_index(alter->new_space, 0) != NULL)
		return;
	/*
	 * OK to drop the primary key. Inform the engine about it,
	 * since it may have to reset handler->replace function,
	 * so that:
	 * - DML returns proper errors rather than crashes the
	 *   program
	 * - when a new primary key is finally added, the space
	 *   can be put back online properly.
	 */
	alter->new_space->handler->dropPrimaryKey(alter->new_space);
}

void
DropIndex::commit(struct alter_space *alter)
{
	Index *index = index_find_xc(alter->old_space, old_index_def->iid);
	index->commitDrop();
}

/**
 * A no-op to preserve the old index data in the new space.
 * Added to the alter specification when the index at hand
 * is not affected by alter in any way.
 */
class MoveIndex: public AlterSpaceOp
{
public:
	/** id of the index on the move. */
	uint32_t iid;
	virtual void alter(struct alter_space *alter);
	virtual void rollback(struct alter_space *alter);
};
void
MoveIndex::alter(struct alter_space *alter)
{
	space_swap_index(alter->old_space, alter->new_space, iid, iid);
}

void
MoveIndex::rollback(struct alter_space *alter)
{
	space_swap_index(alter->old_space, alter->new_space, iid, iid);
}

/**
 * Change non-essential properties of an index, i.e.
 * properties not involving index data or layout on disk.
 */
class ModifyIndex: public AlterSpaceOp
{
public:
	struct index_def *new_index_def;
	struct index_def *old_index_def;
	virtual void alter_def(struct alter_space *alter);
	virtual void alter(struct alter_space *alter);
	virtual void rollback(struct alter_space *alter);
	virtual ~ModifyIndex();
};

/** Update the definition of the new space */
void
ModifyIndex::alter_def(struct alter_space *alter)
{
	rlist_del_entry(old_index_def, link);
	rlist_add_entry(&alter->key_list, new_index_def, link);
}

void
ModifyIndex::alter(struct alter_space *alter)
{
	assert(old_index_def->iid == new_index_def->iid);
	/*
	 * Move the old index to the new space to preserve the
	 * original data, but use the new definition.
	 */
	space_swap_index(alter->old_space, alter->new_space,
			 old_index_def->iid, new_index_def->iid);
	Index *old_index = space_index(alter->old_space, old_index_def->iid);
	assert(old_index != NULL);
	Index *new_index = space_index(alter->new_space, new_index_def->iid);
	assert(new_index != NULL);
	index_def_swap(old_index->index_def, new_index->index_def);
}

void
ModifyIndex::rollback(struct alter_space *alter)
{
	assert(old_index_def->iid == new_index_def->iid);
	/*
	 * Restore indexes.
	 */
	space_swap_index(alter->old_space, alter->new_space,
			 old_index_def->iid, new_index_def->iid);
	Index *old_index = space_index(alter->old_space, old_index_def->iid);
	assert(old_index != NULL);
	Index *new_index = space_index(alter->new_space, new_index_def->iid);
	assert(new_index != NULL);
	struct index_def *tmp = old_index->index_def;
	old_index->index_def = new_index->index_def;
	new_index->index_def = tmp;
}

ModifyIndex::~ModifyIndex()
{
	index_def_delete(new_index_def);
}

/** CreateIndex - add a new index to the space. */
class CreateIndex: public AlterSpaceOp {
public:
	/** New index index_def. */
	struct index_def *new_index_def;
	virtual void alter_def(struct alter_space *alter);
	virtual void alter(struct alter_space *alter);
	virtual void commit(struct alter_space *alter);
	virtual ~CreateIndex();
};

/** Add definition of the new key to the new space def. */
void
CreateIndex::alter_def(struct alter_space *alter)
{
	rlist_add_tail_entry(&alter->key_list, new_index_def, link);
}

/**
 * Optionally build the new index.
 *
 * During recovery the space is often not fully constructed yet
 * anyway, so there is no need to fully populate index with data,
 * it is done at the end of recovery.
 *
 * Note, that system spaces are exception to this, since
 * they are fully enabled at all times.
 */
void
CreateIndex::alter(struct alter_space *alter)
{
	Handler *handler = alter->new_space->handler;

	if (new_index_def->iid == 0) {
		/*
		 * Adding a primary key: bring the space
		 * up to speed with the current recovery
		 * state. During snapshot recovery it
		 * means preparing the primary key for
		 * build (beginBuild()). During xlog
		 * recovery, it means building the primary
		 * key. After recovery, it means building
		 * all keys.
		 */
		handler->addPrimaryKey(alter->new_space);
		return;
	}
	/**
	 * Get the new index and build it.
	 */
	Index *new_index = index_find_xc(alter->new_space, new_index_def->iid);
	handler->buildSecondaryKey(alter->new_space, alter->new_space, new_index);
}

void
CreateIndex::commit(struct alter_space *alter)
{
	Index *new_index = index_find_xc(alter->new_space, new_index_def->iid);
	new_index->commitCreate();
}

CreateIndex::~CreateIndex()
{
	if (new_index_def)
		index_def_delete(new_index_def);
}

/**
 * RebuildIndex - drop the old index data and rebuild index
 * from by reading the primary key. Used when key_def of
 * an index is changed.
 */
class RebuildIndex: public AlterSpaceOp {
public:
	/** New index index_def. */
	struct index_def *new_index_def;
	/** Old index index_def. */
	struct index_def *old_index_def;
	virtual void alter_def(struct alter_space *alter);
	virtual void alter(struct alter_space *alter);
	virtual ~RebuildIndex();
};

/** Add definition of the new key to the new space def. */
void
RebuildIndex::alter_def(struct alter_space *alter)
{
	rlist_del_entry(old_index_def, link);
	rlist_add_entry(&alter->key_list, new_index_def, link);
}

void
RebuildIndex::alter(struct alter_space *alter)
{
	Handler *handler = alter->new_space->handler;

	/* Get the new index and build it.  */
	Index *new_index = space_index(alter->new_space, new_index_def->iid);
	assert(new_index != NULL);
	handler->buildSecondaryKey(new_index_def->iid != 0 ?
				   alter->new_space : alter->old_space,
				   alter->new_space, new_index);
}

RebuildIndex::~RebuildIndex()
{
	if (new_index_def)
		index_def_delete(new_index_def);
}

/* }}} */

/**
 * Delete the space. It is already removed from the space cache.
 */
static void
on_drop_space_commit(struct trigger *trigger, void *event)
{
	(void) event;
	struct space *space = (struct space *)trigger->data;
	space_delete(space);
}

/**
 * Return the original space back into the cache. The effect
 * of all other events happened after the space was removed were
 * reverted by the cascading rollback.
 */
static void
on_drop_space_rollback(struct trigger *trigger, void *event)
{
	(void) event;
	struct space *space = (struct space *)trigger->data;
	space_cache_replace(space);
}

/**
 * A trigger invoked on commit/rollback of DROP/ADD space.
 * The trigger removes the space from the space cache.
 *
 * By the time the space is removed, it should be empty: we
 * rely on cascading rollback.
 */
static void
on_create_space_rollback(struct trigger *trigger, void *event)
{
	(void) event;
	struct space *space = (struct space *)trigger->data;
	struct space *cached = space_cache_delete(space_id(space));
	(void) cached;
	assert(cached == space);
	space_delete(space);
}

/**
 * Create MoveIndex operation for a range of indexes in a space
 * for range [begin, end)
 */
void
alter_space_move_indexes(struct alter_space *alter, uint32_t begin,
			 uint32_t end)
{
	struct space *old_space = alter->old_space;
	for (uint32_t index_id = begin; index_id < end; ++index_id) {
		Index *index = space_index(old_space, index_id);
		if (index == NULL)
			continue;
		MoveIndex *move_index = AlterSpaceOp::create<MoveIndex>();
		alter_space_add_op(alter, move_index);
		move_index->iid = index->index_def->iid;
	}
}

/**
 * A trigger which is invoked on replace in a data dictionary
 * space _space.
 *
 * Generally, whenever a data dictionary change occurs
 * 2 things should be done:
 *
 * - space cache should be updated, and changes in the space
 *   cache should be reflected in Lua bindings
 *   (this is done in space_cache_replace() and
 *   space_cache_delete())
 *
 * - the space which is changed should be rebuilt according
 *   to the nature of the modification, i.e. indexes added/dropped,
 *   tuple format changed, etc.
 *
 * When dealing with an update of _space space, we have 3 major
 * cases:
 *
 * 1) insert a new tuple: creates a new space
 *    The trigger prepares a space structure to insert
 *    into the  space cache and registers an on commit
 *    hook to perform the registration. Should the statement
 *    itself fail, transaction is rolled back, the transaction
 *    rollback hook must be there to delete the created space
 *    object, avoiding a memory leak. The hooks are written
 *    in a way that excludes the possibility of a failure.
 *
 * 2) delete a tuple: drops an existing space.
 *
 *    A space can be dropped only if it has no indexes.
 *    The only reason for this restriction is that there
 *    must be no tuples in _index without a corresponding tuple
 *    in _space. It's not possible to delete such tuples
 *    automatically (this would require multi-statement
 *    transactions), so instead the trigger verifies that the
 *    records have been deleted by the user.
 *
 *    Then the trigger registers transaction commit hook to
 *    perform the deletion from the space cache.  No rollback hook
 *    is required: if the transaction is rolled back, nothing is
 *    done.
 *
 * 3) modify an existing tuple: some space
 *    properties are immutable, but it's OK to change
 *    space name or field count. This is done in WAL-error-
 *    safe mode.
 *
 * A note about memcached_space: Tarantool 1.4 had a check
 * which prevented re-definition of memcached_space. With
 * dynamic space configuration such a check would be particularly
 * clumsy, so it is simply not done.
 */
static void
on_replace_dd_space(struct trigger * /* trigger */, void *event)
{
	struct txn *txn = (struct txn *) event;
	txn_check_autocommit(txn, "Space _space");
	struct txn_stmt *stmt = txn_current_stmt(txn);
	struct tuple *old_tuple = stmt->old_tuple;
	struct tuple *new_tuple = stmt->new_tuple;
	/*
	 * Things to keep in mind:
	 * - old_tuple is set only in case of UPDATE.  For INSERT
	 *   or REPLACE it is NULL.
	 * - the trigger may be called inside recovery from a snapshot,
	 *   when index look up is not possible
	 * - _space, _index and other metaspaces initially don't
	 *   have a tuple which represents it, this tuple is only
	 *   created during recovery from
	 *   a snapshot.
	 *
	 * Let's establish whether an old space exists. Use
	 * old_tuple ID field, if old_tuple is set, since UPDATE
	 * may have changed space id.
	 */
	uint32_t old_id = tuple_field_u32_xc(old_tuple ? old_tuple : new_tuple,
					     BOX_SPACE_FIELD_ID);
	struct space *old_space = space_by_id(old_id);
	if (new_tuple != NULL && old_space == NULL) { /* INSERT */
		struct space_def *def =
			space_def_new_from_tuple(new_tuple, ER_CREATE_SPACE);
		auto def_guard =
			make_scoped_guard([=] { space_def_delete(def); });
		RLIST_HEAD(empty_list);
		struct space *space = space_new(def, &empty_list);
		/**
		 * The new space must be inserted in the space
		 * cache right away to achieve linearisable
		 * execution on a replica.
		 */
		(void) space_cache_replace(space);
		/*
		 * So may happen that until the DDL change record
		 * is written to the WAL, the space is used for
		 * insert/update/delete. All these updates are
		 * rolled back by the pipelined rollback mechanism,
		 * so it's safe to simply drop the space on
		 * rollback.
		 */
		struct trigger *on_rollback =
			txn_alter_trigger_new(on_create_space_rollback, space);
		txn_on_rollback(txn, on_rollback);
	} else if (new_tuple == NULL) { /* DELETE */
		access_check_ddl(old_space->def->uid, SC_SPACE);
		/* Verify that the space is empty (has no indexes) */
		if (old_space->index_count) {
			tnt_raise(ClientError, ER_DROP_SPACE,
				  space_name(old_space),
				  "the space has indexes");
		}
		if (schema_find_grants("space", old_space->def->id)) {
			tnt_raise(ClientError, ER_DROP_SPACE,
				  space_name(old_space),
				  "the space has grants");
		}
		/**
		 * The space must be deleted from the space
		 * cache right away to achieve linearisable
		 * execution on a replica.
		 */
		struct space *space = space_cache_delete(space_id(old_space));
		struct trigger *on_commit =
			txn_alter_trigger_new(on_drop_space_commit, space);
		txn_on_commit(txn, on_commit);
		struct trigger *on_rollback =
			txn_alter_trigger_new(on_drop_space_rollback, space);
		txn_on_rollback(txn, on_rollback);
	} else { /* UPDATE, REPLACE */
		assert(old_space != NULL && new_tuple != NULL);
		struct space_def *def =
			space_def_new_from_tuple(new_tuple, ER_ALTER_SPACE);
		auto def_guard =
			make_scoped_guard([=] { space_def_delete(def); });
		if (def->id != space_id(old_space))
			tnt_raise(ClientError, ER_ALTER_SPACE,
				  space_name(old_space), "space id is immutable");

		if (strcmp(def->engine_name, old_space->def->engine_name) != 0)
			tnt_raise(ClientError, ER_ALTER_SPACE,
				  space_name(old_space),
				  "can not change space engine");

		if (def->exact_field_count != 0 &&
		    def->exact_field_count != old_space->def->exact_field_count &&
		    space_index(old_space, 0) != NULL &&
		    space_size(old_space) > 0) {

			tnt_raise(ClientError, ER_ALTER_SPACE,
				  space_name(old_space),
				  "can not change field count on a non-empty space");
		}

		if (def->opts.temporary != old_space->def->opts.temporary &&
		    space_index(old_space, 0) != NULL &&
		    space_size(old_space) > 0) {
			tnt_raise(ClientError, ER_ALTER_SPACE,
				  space_name(old_space),
				  "can not switch temporary flag on a non-empty space");
		}
		/*
		 * Allow change of space properties, but do it
		 * in WAL-error-safe mode.
		 */
		struct alter_space *alter = alter_space_new(old_space);
		auto alter_guard =
			make_scoped_guard([=] {alter_space_delete(alter);});
		ModifySpace *modify =
			AlterSpaceOp::create<ModifySpace>();
		alter_space_add_op(alter, modify);
		modify->def = def;
		def_guard.is_active = false;
		/* Create MoveIndex ops for all space indexes. */
		alter_space_move_indexes(alter, 0, old_space->index_id_max + 1);
		alter_space_do(txn, alter);
		alter_guard.is_active = false;
	}
}

/**
 * Just like with _space, 3 major cases:
 *
 * - insert a tuple = addition of a new index. The
 *   space should exist.
 *
 * - delete a tuple - drop index.
 *
 * - update a tuple - change of index type or key parts.
 *   Change of index type is the same as deletion of the old
 *   index and addition of the new one.
 *
 *   A new index needs to be built before we attempt to commit
 *   a record to the write ahead log, since:
 *
 *   1) if it fails, it's not good to end up with a corrupt index
 *   which is already committed to WAL
 *
 *   2) Tarantool indexes also work as constraints (min number of
 *   fields in the space, field uniqueness), and it's not good to
 *   commit to WAL a constraint which is not enforced in the
 *   current data set.
 *
 *   When adding a new index, ideally we'd also need to rebuild
 *   all tuple formats in all tuples, since the old format may not
 *   be ideal for the new index. We, however, do not do that,
 *   since that would entail rebuilding all indexes at once.
 *   Instead, the default tuple format of the space is changed,
 *   and as tuples get updated/replaced, all tuples acquire a new
 *   format.
 *
 *   The same is the case with dropping an index: nothing is
 *   rebuilt right away, but gradually the extra space reserved
 *   for offsets is relinquished to the slab allocator as tuples
 *   are modified.
 */
static void
on_replace_dd_index(struct trigger * /* trigger */, void *event)
{
	struct txn *txn = (struct txn *) event;
	txn_check_autocommit(txn, "Space _index");
	struct txn_stmt *stmt = txn_current_stmt(txn);
	struct tuple *old_tuple = stmt->old_tuple;
	struct tuple *new_tuple = stmt->new_tuple;
	uint32_t id = tuple_field_u32_xc(old_tuple ? old_tuple : new_tuple,
					 BOX_INDEX_FIELD_SPACE_ID);
	uint32_t iid = tuple_field_u32_xc(old_tuple ? old_tuple : new_tuple,
					  BOX_INDEX_FIELD_ID);
	struct space *old_space = space_cache_find(id);
	access_check_ddl(old_space->def->uid, SC_SPACE);
	Index *old_index = space_index(old_space, iid);

	/*
	 * Deal with various cases of dropping of the primary key.
	 */
	if (iid == 0 && new_tuple == NULL) {
		/*
		 * Dropping the primary key in a system space: off limits.
		 */
		if (space_is_system(old_space))
			tnt_raise(ClientError, ER_LAST_DROP,
				  space_name(old_space));
		/*
		 * Can't drop primary key before secondary keys.
		 */
		if (old_space->index_count > 1) {
			tnt_raise(ClientError, ER_DROP_PRIMARY_KEY,
				  space_name(old_space));
		}
	}

	if (iid != 0 && space_index(old_space, 0) == NULL) {
		/*
		 * A secondary index can not be created without
		 * a primary key.
		 */
		tnt_raise(ClientError, ER_ALTER_SPACE,
			  space_name(old_space),
			  "can not add a secondary key before primary");
	}

	struct alter_space *alter = alter_space_new(old_space);
	auto scoped_guard =
		make_scoped_guard([=] { alter_space_delete(alter); });

	/*
	 * Handle the following 4 cases:
	 * 1. Simple drop of an index.
	 * 2. Creation of a new index: primary or secondary.
	 * 3. Change of an index which does not require a rebuild.
	 * 4. Change of an index which does require a rebuild.
	 */
	/*
	 * First, move all unchanged indexes from the old space
	 * to the new one.
	 */
	alter_space_move_indexes(alter, 0, iid);
	/* Case 1: drop the index, if it is dropped. */
	if (old_index != NULL && new_tuple == NULL) {
		DropIndex *drop_index = AlterSpaceOp::create<DropIndex>();
		alter_space_add_op(alter, drop_index);
		drop_index->old_index_def = old_index->index_def;
	}
	/* Case 2: create an index, if it is simply created. */
	if (old_index == NULL && new_tuple != NULL) {
		CreateIndex *create_index = AlterSpaceOp::create<CreateIndex>();
		alter_space_add_op(alter, create_index);
		create_index->new_index_def =
			index_def_new_from_tuple(new_tuple, old_space);
	}
	/* Case 3 and 4: check if we need to rebuild index data. */
	if (old_index != NULL && new_tuple != NULL) {
		struct index_def *index_def;
		index_def = index_def_new_from_tuple(new_tuple, old_space);
		auto index_def_guard =
			make_scoped_guard([=] { index_def_delete(index_def); });
		if (index_def_cmp(index_def, old_index->index_def) == 0) {
			/* Index is not changed so just move it. */
			MoveIndex *move_index = AlterSpaceOp::create<MoveIndex>();
			alter_space_add_op(alter, move_index);
			move_index->iid = old_index->index_def->iid;
		}
		else if (index_def_change_requires_rebuild(old_index->index_def, index_def)) {
			/*
			 * Operation demands an index rebuild.
			 */
			RebuildIndex *rebuild_index = AlterSpaceOp::create<RebuildIndex>();
			alter_space_add_op(alter, rebuild_index);
			rebuild_index->new_index_def = index_def;
			rebuild_index->old_index_def = old_index->index_def;
			index_def_guard.is_active = false;
		} else {
			/*
			 * Operation can be done without index rebuild.
			 */
			ModifyIndex *modify_index = AlterSpaceOp::create<ModifyIndex>();
			alter_space_add_op(alter, modify_index);
			modify_index->new_index_def = index_def;
			modify_index->old_index_def = old_index->index_def;
			index_def_guard.is_active = false;
		}
	}
	/*
	 * Create MoveIndex ops for the remaining indexes in the
	 * old space.
	 */
	alter_space_move_indexes(alter, iid + 1, old_space->index_id_max + 1);
	alter_space_do(txn, alter);
	scoped_guard.is_active = false;
}

/* {{{ space truncate */

struct truncate_space {
	/** Space being truncated. */
	struct space *old_space;
	/** Space created as a result of truncation. */
	struct space *new_space;
	/** Trigger executed to commit truncation. */
	struct trigger on_commit;
	/** Trigger executed to rollback truncation. */
	struct trigger on_rollback;
};

/**
 * Call the engine specific method to commit truncation
 * and delete the old space.
 */
static void
truncate_space_commit(struct trigger *trigger, void * /* event */)
{
	struct truncate_space *truncate =
		(struct truncate_space *) trigger->data;
	truncate->new_space->handler->commitTruncateSpace(truncate->old_space,
							  truncate->new_space);
	space_delete(truncate->old_space);
}

/**
 * Move the old space back to the cache and delete
 * the new space.
 */
static void
truncate_space_rollback(struct trigger *trigger, void * /* event */)
{
	struct truncate_space *truncate =
		(struct truncate_space *) trigger->data;
	if (space_cache_replace(truncate->old_space) != truncate->new_space)
		unreachable();
	space_delete(truncate->new_space);
}

/**
 * A trigger invoked on replace in space _truncate.
 *
 * In a nutshell, we truncate a space by replacing it with
 * a new empty space with the same definition and indexes.
 * Note, although we instantiate the new space before WAL
 * write, we don't propagate changes to the old space in
 * case a WAL write error happens and we have to rollback.
 * This is OK, because a WAL write error implies cascading
 * rollback of all transactions following this one.
 */
static void
on_replace_dd_truncate(struct trigger * /* trigger */, void *event)
{
	struct txn *txn = (struct txn *) event;
	struct txn_stmt *stmt = txn_current_stmt(txn);
	txn_check_autocommit(txn, "Space _truncate");
	struct tuple *new_tuple = stmt->new_tuple;

	if (new_tuple == NULL) {
		/* Space drop - nothing to do. */
		return;
	}

	uint32_t space_id =
		tuple_field_u32_xc(new_tuple, BOX_TRUNCATE_FIELD_SPACE_ID);
	uint64_t truncate_count =
		tuple_field_u64_xc(new_tuple, BOX_TRUNCATE_FIELD_COUNT);
	struct space *old_space = space_cache_find(space_id);

	if (stmt->row->type == IPROTO_INSERT) {
		/*
		 * Space creation during initial recovery -
		 * initialize truncate_count.
		 */
		old_space->truncate_count = truncate_count;
		return;
	}

	/*
	 * System spaces use triggers to keep records in sync
	 * with internal objects. Since space truncation doesn't
	 * invoke triggers, we don't permit it for system spaces.
	 */
	if (space_is_system(old_space))
		tnt_raise(ClientError, ER_TRUNCATE_SYSTEM_SPACE,
			  space_name(old_space));

	/*
	 * Truncate counter is updated - truncate the space.
	 */
	struct truncate_space *truncate =
		region_calloc_object_xc(&fiber()->gc, struct truncate_space);

	/* Create an empty copy of the old space. */
	struct rlist key_list;
	space_dump_def(old_space, &key_list);
	struct space *new_space = space_new(old_space->def, &key_list);
	new_space->truncate_count = truncate_count;
	auto space_guard = make_scoped_guard([=] { space_delete(new_space); });

	/* Notify the engine about upcoming space truncation. */
	new_space->handler->prepareTruncateSpace(old_space, new_space);

	space_guard.is_active = false;

	/* Preserve the access control lists during truncate. */
	memcpy(new_space->access, old_space->access, sizeof(old_space->access));

	/*
	 * Replace the old space with the new one in the space
	 * cache. Requests processed after this point will see
	 * the space as truncated.
	 */
	if (space_cache_replace(new_space) != old_space)
		unreachable();

	/*
	 * Register the trigger that will commit or rollback
	 * truncation depending on whether WAL write succeeds
	 * or fails.
	 */
	truncate->old_space = old_space;
	truncate->new_space = new_space;

	trigger_create(&truncate->on_commit,
		       truncate_space_commit, truncate, NULL);
	txn_on_commit(txn, &truncate->on_commit);

	trigger_create(&truncate->on_rollback,
		       truncate_space_rollback, truncate, NULL);
	txn_on_rollback(txn, &truncate->on_rollback);
}

/* }}} */

/* {{{ access control */

/** True if the space has records identified by key 'uid'
 * Uses 'owner' index.
 */
bool
space_has_data(uint32_t id, uint32_t iid, uint32_t uid)
{
	struct space *space = space_by_id(id);
	if (space == NULL)
		return false;

	if (space_index(space, iid) == NULL)
		return false;

	MemtxIndex *index = index_find_system(space, iid);
	char key[6];
	assert(mp_sizeof_uint(BOX_SYSTEM_ID_MIN) <= sizeof(key));
	mp_encode_uint(key, uid);
	struct iterator *it = index->position();

	index->initIterator(it, ITER_EQ, key, 1);
	if (it->next(it))
		return true;
	return false;
}

bool
user_has_data(struct user *user)
{
	uint32_t uid = user->def->uid;
	uint32_t spaces[] = { BOX_SPACE_ID, BOX_FUNC_ID, BOX_PRIV_ID, BOX_PRIV_ID };
	/*
	 * owner index id #1 for _space and _func and _priv.
	 * For _priv also check that the user has no grants.
	 */
	uint32_t indexes[] = { 1, 1, 1, 0 };
	uint32_t count = sizeof(spaces)/sizeof(*spaces);
	for (uint32_t i = 0; i < count; i++) {
		if (space_has_data(spaces[i], indexes[i], uid))
			return true;
	}
	if (! user_map_is_empty(&user->users))
		return true;
	/*
	 * If there was a role, the previous check would have
	 * returned true.
	 */
	assert(user_map_is_empty(&user->roles));
	return false;
}

/**
 * Supposedly a user may have many authentication mechanisms
 * defined, but for now we only support chap-sha1. Get
 * password of chap-sha1 from the _user space.
 */
void
user_def_fill_auth_data(struct user_def *user, const char *auth_data)
{
	uint8_t type = mp_typeof(*auth_data);
	if (type == MP_ARRAY || type == MP_NIL) {
		/*
		 * Nothing useful.
		 * MP_ARRAY is a special case since Lua arrays are
		 * indistinguishable from tables, so an empty
		 * table may well be encoded as an msgpack array.
		 * Treat as no data.
		 */
		return;
	}
	if (mp_typeof(*auth_data) != MP_MAP) {
		/** Prevent users from making silly mistakes */
		tnt_raise(ClientError, ER_CREATE_USER,
			  user->name, "invalid password format, "
			  "use box.schema.user.passwd() to reset password");
	}
	uint32_t mech_count = mp_decode_map(&auth_data);
	for (uint32_t i = 0; i < mech_count; i++) {
		if (mp_typeof(*auth_data) != MP_STR) {
			mp_next(&auth_data);
			mp_next(&auth_data);
			continue;
		}
		uint32_t len;
		const char *mech_name = mp_decode_str(&auth_data, &len);
		if (strncasecmp(mech_name, "chap-sha1", 9) != 0) {
			mp_next(&auth_data);
			continue;
		}
		const char *hash2_base64 = mp_decode_str(&auth_data, &len);
		if (len != 0 && len != SCRAMBLE_BASE64_SIZE) {
			tnt_raise(ClientError, ER_CREATE_USER,
				  user->name, "invalid user password");
		}
                if (user->uid == GUEST) {
                    /** Guest user is permitted to have empty password */
                    if (strncmp(hash2_base64, CHAP_SHA1_EMPTY_PASSWORD, len))
                        tnt_raise(ClientError, ER_GUEST_USER_PASSWORD);
                }

		base64_decode(hash2_base64, len, user->hash2,
			      sizeof(user->hash2));
		break;
	}
}

static struct user_def *
user_def_new_from_tuple(struct tuple *tuple)
{
	uint32_t name_len;
	const char *name = tuple_field_str_xc(tuple, BOX_USER_FIELD_NAME,
					      &name_len);
	if (name_len > BOX_NAME_MAX) {
		tnt_raise(ClientError, ER_CREATE_USER,
			  tt_cstr(name, name_len), "user name is too long");
	}
	size_t size = user_def_sizeof(name_len);
	/* Use calloc: in case user password is empty, fill it with \0 */
	struct user_def *user = (struct user_def *) malloc(size);
	if (user == NULL)
		tnt_raise(OutOfMemory, size, "malloc", "user");
	auto def_guard = make_scoped_guard([=] { free(user); });
	user->uid = tuple_field_u32_xc(tuple, BOX_USER_FIELD_ID);
	user->owner = tuple_field_u32_xc(tuple, BOX_USER_FIELD_UID);
	const char *user_type =
		tuple_field_cstr_xc(tuple, BOX_USER_FIELD_TYPE);
	user->type= schema_object_type(user_type);
	memcpy(user->name, name, name_len);
	user->name[name_len] = 0;
	if (user->type != SC_ROLE && user->type != SC_USER) {
		tnt_raise(ClientError, ER_CREATE_USER,
			  user->name, "unknown user type");
	}
	identifier_check(user->name);
	access_check_ddl(user->owner, SC_USER);
	/*
	 * AUTH_DATA field in _user space should contain
	 * chap-sha1 -> base64_encode(sha1(sha1(password)).
	 * Check for trivial errors when a plain text
	 * password is saved in this field instead.
	 */
	if (tuple_field_count(tuple) > BOX_USER_FIELD_AUTH_MECH_LIST) {
		const char *auth_data =
			tuple_field(tuple, BOX_USER_FIELD_AUTH_MECH_LIST);
		if (strlen(auth_data) != 0 && user->type == SC_ROLE)
			tnt_raise(ClientError, ER_CREATE_ROLE, user->name,
				  "authentication data can not be set for a "\
				  "role");
		user_def_fill_auth_data(user, auth_data);
	}
	def_guard.is_active = false;
	return user;
}

static void
user_cache_remove_user(struct trigger * /* trigger */, void *event)
{
	struct txn *txn = (struct txn *) event;
	struct txn_stmt *stmt = txn_last_stmt(txn);
	uint32_t uid = tuple_field_u32_xc(stmt->old_tuple ?
				       stmt->old_tuple : stmt->new_tuple,
				       BOX_USER_FIELD_ID);
	user_cache_delete(uid);
}

static void
user_cache_alter_user(struct trigger * /* trigger */, void *event)
{
	struct txn *txn = (struct txn *) event;
	struct txn_stmt *stmt = txn_last_stmt(txn);
	struct user_def *user = user_def_new_from_tuple(stmt->new_tuple);
	auto def_guard = make_scoped_guard([=] { free(user); });
	/* Can throw if, e.g. too many users. */
	user_cache_replace(user);
	def_guard.is_active = false;
}

/**
 * A trigger invoked on replace in the user table.
 */
static void
on_replace_dd_user(struct trigger * /* trigger */, void *event)
{
	struct txn *txn = (struct txn *) event;
	struct txn_stmt *stmt = txn_current_stmt(txn);
	txn_check_autocommit(txn, "Space _user");
	struct tuple *old_tuple = stmt->old_tuple;
	struct tuple *new_tuple = stmt->new_tuple;

	uint32_t uid = tuple_field_u32_xc(old_tuple ? old_tuple : new_tuple,
					  BOX_USER_FIELD_ID);
	struct user *old_user = user_by_id(uid);
	if (new_tuple != NULL && old_user == NULL) { /* INSERT */
		struct user_def *user = user_def_new_from_tuple(new_tuple);
		auto def_guard = make_scoped_guard([=] { free(user); });
		(void) user_cache_replace(user);
		def_guard.is_active = false;
		struct trigger *on_rollback =
			txn_alter_trigger_new(user_cache_remove_user, NULL);
		txn_on_rollback(txn, on_rollback);
	} else if (new_tuple == NULL) { /* DELETE */
		access_check_ddl(old_user->def->owner, SC_USER);
		/* Can't drop guest or super user */
		if (uid <= (uint32_t) BOX_SYSTEM_USER_ID_MAX) {
			tnt_raise(ClientError, ER_DROP_USER,
				  old_user->def->name,
				  "the user or the role is a system");
		}
		/*
		 * Can only delete user if it has no spaces,
		 * no functions and no grants.
		 */
		if (user_has_data(old_user)) {
			tnt_raise(ClientError, ER_DROP_USER,
				  old_user->def->name, "the user has objects");
		}
		struct trigger *on_commit =
			txn_alter_trigger_new(user_cache_remove_user, NULL);
		txn_on_commit(txn, on_commit);
	} else { /* UPDATE, REPLACE */
		assert(old_user != NULL && new_tuple != NULL);
		/*
		 * Allow change of user properties (name,
		 * password) but first check that the change is
		 * correct.
		 */
		struct user_def *user = user_def_new_from_tuple(new_tuple);
		auto def_guard = make_scoped_guard([=] { free(user); });
		struct trigger *on_commit =
			txn_alter_trigger_new(user_cache_alter_user, NULL);
		txn_on_commit(txn, on_commit);
	}
}

/**
 * Get function identifiers from a tuple.
 *
 * @param tuple Tuple to get ids from.
 * @param[out] fid Function identifier.
 * @param[out] uid Owner identifier.
 */
static inline void
func_def_get_ids_from_tuple(const struct tuple *tuple, uint32_t *fid,
			    uint32_t *uid)
{
	*fid = tuple_field_u32_xc(tuple, BOX_FUNC_FIELD_ID);
	*uid = tuple_field_u32_xc(tuple, BOX_FUNC_FIELD_UID);
}

/** Create a function definition from tuple. */
static struct func_def *
func_def_new_from_tuple(const struct tuple *tuple)
{
	uint32_t len;
	const char *name = tuple_field_str_xc(tuple, BOX_FUNC_FIELD_NAME,
					      &len);
	if (len > BOX_NAME_MAX)
		tnt_raise(ClientError, ER_CREATE_FUNCTION,
			  tt_cstr(name, len), "function name is too long");
	struct func_def *def = (struct func_def *) malloc(func_def_sizeof(len));
	if (def == NULL)
		tnt_raise(OutOfMemory, func_def_sizeof(len), "malloc", "def");
	auto def_guard = make_scoped_guard([=] { free(def); });
	func_def_get_ids_from_tuple(tuple, &def->fid, &def->uid);
	memcpy(def->name, name, len);
	def->name[len] = 0;
	if (tuple_field_count(tuple) > BOX_FUNC_FIELD_SETUID)
		def->setuid = tuple_field_u32_xc(tuple, BOX_FUNC_FIELD_SETUID);
	else
		def->setuid = false;
	if (tuple_field_count(tuple) > BOX_FUNC_FIELD_LANGUAGE) {
		const char *language =
			tuple_field_cstr_xc(tuple, BOX_FUNC_FIELD_LANGUAGE);
		def->language = STR2ENUM(func_language, language);
		if (def->language == func_language_MAX) {
			tnt_raise(ClientError, ER_FUNCTION_LANGUAGE,
				  language, def->name);
		}
	} else {
		/* Lua is the default. */
		def->language = FUNC_LANGUAGE_LUA;
	}
	def_guard.is_active = false;
	return def;
}

/** Remove a function from function cache */
static void
func_cache_remove_func(struct trigger * /* trigger */, void *event)
{
	struct txn_stmt *stmt = txn_last_stmt((struct txn *) event);
	uint32_t fid = tuple_field_u32_xc(stmt->old_tuple ?
				       stmt->old_tuple : stmt->new_tuple,
				       BOX_FUNC_FIELD_ID);
	func_cache_delete(fid);
}

/** Replace a function in the function cache */
static void
func_cache_replace_func(struct trigger * /* trigger */, void *event)
{
	struct txn_stmt *stmt = txn_last_stmt((struct txn*) event);
	struct func_def *def = func_def_new_from_tuple(stmt->new_tuple);
	auto def_guard = make_scoped_guard([=] { free(def); });
	func_cache_replace(def);
	def_guard.is_active = false;
}

/**
 * A trigger invoked on replace in a space containing
 * functions on which there were defined any grants.
 */
static void
on_replace_dd_func(struct trigger * /* trigger */, void *event)
{
	struct txn *txn = (struct txn *) event;
	txn_check_autocommit(txn, "Space _func");
	struct txn_stmt *stmt = txn_current_stmt(txn);
	struct tuple *old_tuple = stmt->old_tuple;
	struct tuple *new_tuple = stmt->new_tuple;

	uint32_t fid = tuple_field_u32_xc(old_tuple ? old_tuple : new_tuple,
					  BOX_FUNC_FIELD_ID);
	struct func *old_func = func_by_id(fid);
	if (new_tuple != NULL && old_func == NULL) { /* INSERT */
		struct func_def *def = func_def_new_from_tuple(new_tuple);
		auto def_guard = make_scoped_guard([=] { free(def); });
		func_cache_replace(def);
		def_guard.is_active = false;
		struct trigger *on_rollback =
			txn_alter_trigger_new(func_cache_remove_func, NULL);
		txn_on_rollback(txn, on_rollback);
	} else if (new_tuple == NULL) {         /* DELETE */
		uint32_t uid;
		func_def_get_ids_from_tuple(old_tuple, &fid, &uid);
		/*
		 * Can only delete func if you're the one
		 * who created it or a superuser.
		 */
		access_check_ddl(uid, SC_FUNCTION);
		/* Can only delete func if it has no grants. */
		if (schema_find_grants("function", old_func->def->fid)) {
			tnt_raise(ClientError, ER_DROP_FUNCTION,
				  (unsigned) old_func->def->uid,
				  "function has grants");
		}
		struct trigger *on_commit =
			txn_alter_trigger_new(func_cache_remove_func, NULL);
		txn_on_commit(txn, on_commit);
	} else {                                /* UPDATE, REPLACE */
		struct func_def *def = func_def_new_from_tuple(new_tuple);
		auto def_guard = make_scoped_guard([=] { free(def); });
		access_check_ddl(def->uid, SC_FUNCTION);
		struct trigger *on_commit =
			txn_alter_trigger_new(func_cache_replace_func, NULL);
		txn_on_commit(txn, on_commit);
	}
}

/**
 * Create a privilege definition from tuple.
 */
void
priv_def_create_from_tuple(struct priv_def *priv, struct tuple *tuple)
{
	priv->grantor_id = tuple_field_u32_xc(tuple, BOX_PRIV_FIELD_ID);
	priv->grantee_id = tuple_field_u32_xc(tuple, BOX_PRIV_FIELD_UID);
	const char *object_type =
		tuple_field_cstr_xc(tuple, BOX_PRIV_FIELD_OBJECT_TYPE);
	priv->object_id = tuple_field_u32_xc(tuple, BOX_PRIV_FIELD_OBJECT_ID);
	priv->object_type = schema_object_type(object_type);
	if (priv->object_type == SC_UNKNOWN) {
		tnt_raise(ClientError, ER_UNKNOWN_SCHEMA_OBJECT,
			  object_type);
	}
	priv->access = tuple_field_u32_xc(tuple, BOX_PRIV_FIELD_ACCESS);
}

/*
 * This function checks that:
 * - a privilege is granted from an existing user to an existing
 *   user on an existing object
 * - the grantor has the right to grant (is the owner of the object)
 *
 * @XXX Potentially there is a race in case of rollback, since an
 * object can be changed during WAL write.
 * In the future we must protect grant/revoke with a logical lock.
 */
static void
priv_def_check(struct priv_def *priv)
{
	struct user *grantor = user_find_xc(priv->grantor_id);
	/* May be a role */
	struct user *grantee = user_by_id(priv->grantee_id);
	if (grantee == NULL) {
		tnt_raise(ClientError, ER_NO_SUCH_USER,
			  int2str(priv->grantee_id));
	}
	access_check_ddl(grantor->def->uid, priv->object_type);
	switch (priv->object_type) {
	case SC_UNIVERSE:
		if (grantor->def->uid != ADMIN) {
			tnt_raise(ClientError, ER_ACCESS_DENIED,
				  "Grant", schema_object_name(priv->object_type),
				  grantor->def->name);
		}
		break;
	case SC_SPACE:
	{
		struct space *space = space_cache_find(priv->object_id);
		if (space->def->uid != grantor->def->uid &&
		    grantor->def->uid != ADMIN) {
			tnt_raise(ClientError, ER_ACCESS_DENIED,
				  "Grant", schema_object_name(priv->object_type),
				  grantor->def->name);
		}
		break;
	}
	case SC_FUNCTION:
	{
		struct func *func = func_cache_find(priv->object_id);
		if (func->def->uid != grantor->def->uid &&
		    grantor->def->uid != ADMIN) {
			tnt_raise(ClientError, ER_ACCESS_DENIED,
				  "Grant", schema_object_name(priv->object_type),
				  grantor->def->name);
		}
		break;
	}
	case SC_ROLE:
	{
		struct user *role = user_by_id(priv->object_id);
		if (role == NULL || role->def->type != SC_ROLE) {
			tnt_raise(ClientError, ER_NO_SUCH_ROLE,
				  role ? role->def->name :
				  int2str(priv->object_id));
		}
		/*
		 * Only the creator of the role can grant or revoke it.
		 * Everyone can grant 'PUBLIC' role.
		 */
		if (role->def->owner != grantor->def->uid &&
		    grantor->def->uid != ADMIN &&
		    (role->def->uid != PUBLIC || priv->access < PRIV_X)) {
			tnt_raise(ClientError, ER_ACCESS_DENIED,
				  "Grant", role->def->name, grantor->def->name);
		}
		/* Not necessary to do during revoke, but who cares. */
		role_check(grantee, role);
	}
	default:
		break;
	}
	if (priv->access == 0) {
		tnt_raise(ClientError, ER_GRANT,
			  "the grant tuple has no privileges");
	}
}

/**
 * Update a metadata cache object with the new access
 * data.
 */
static void
grant_or_revoke(struct priv_def *priv)
{
	struct user *grantee = user_by_id(priv->grantee_id);
	if (grantee == NULL)
		return;
	if (priv->object_type == SC_ROLE) {
		struct user *role = user_by_id(priv->object_id);
		if (role == NULL || role->def->type != SC_ROLE)
			return;
		if (priv->access)
			role_grant(grantee, role);
		else
			role_revoke(grantee, role);
	} else {
		priv_grant(grantee, priv);
	}
}

/** A trigger called on rollback of grant, or on commit of revoke. */
static void
revoke_priv(struct trigger * /* trigger */, void *event)
{
	struct txn *txn = (struct txn *) event;
	struct txn_stmt *stmt = txn_last_stmt(txn);
	struct tuple *tuple = (stmt->new_tuple ?
			       stmt->new_tuple : stmt->old_tuple);
	struct priv_def priv;
	priv_def_create_from_tuple(&priv, tuple);
	/*
	 * Access to the object has been removed altogether so
	 * there should be no grants at all. If only some grants
	 * were removed, modify_priv trigger would have been
	 * invoked.
	 */
	priv.access = 0;
	grant_or_revoke(&priv);
}

/** A trigger called on rollback of grant, or on commit of revoke. */
static void
modify_priv(struct trigger * /* trigger */, void *event)
{
	struct txn_stmt *stmt = txn_last_stmt((struct txn *) event);
	struct priv_def priv;
	priv_def_create_from_tuple(&priv, stmt->new_tuple);
	grant_or_revoke(&priv);
}

/**
 * A trigger invoked on replace in the space containing
 * all granted privileges.
 */
static void
on_replace_dd_priv(struct trigger * /* trigger */, void *event)
{
	struct txn *txn = (struct txn *) event;
	txn_check_autocommit(txn, "Space _priv");
	struct txn_stmt *stmt = txn_current_stmt(txn);
	struct tuple *old_tuple = stmt->old_tuple;
	struct tuple *new_tuple = stmt->new_tuple;
	struct priv_def priv;

	if (new_tuple != NULL && old_tuple == NULL) {	/* grant */
		priv_def_create_from_tuple(&priv, new_tuple);
		priv_def_check(&priv);
		grant_or_revoke(&priv);
		struct trigger *on_rollback =
			txn_alter_trigger_new(revoke_priv, NULL);
		txn_on_rollback(txn, on_rollback);
	} else if (new_tuple == NULL) {                /* revoke */
		assert(old_tuple);
		priv_def_create_from_tuple(&priv, old_tuple);
		access_check_ddl(priv.grantor_id, priv.object_type);
		struct trigger *on_commit =
			txn_alter_trigger_new(revoke_priv, NULL);
		txn_on_commit(txn, on_commit);
	} else {                                       /* modify */
		priv_def_create_from_tuple(&priv, new_tuple);
		priv_def_check(&priv);
		struct trigger *on_commit =
			txn_alter_trigger_new(modify_priv, NULL);
		txn_on_commit(txn, on_commit);
	}
}

/* }}} access control */

/* {{{ cluster configuration */

/**
 * This trigger is invoked only upon initial recovery, when
 * reading contents of the system spaces from the snapshot.
 *
 * Before a cluster is assigned a cluster id it's read only.
 * Since during recovery state of the WAL doesn't
 * concern us, we can safely change the cluster id in before-replace
 * event, not in after-replace event.
 */
static void
on_replace_dd_schema(struct trigger * /* trigger */, void *event)
{
	struct txn *txn = (struct txn *) event;
	txn_check_autocommit(txn, "Space _schema");
	struct txn_stmt *stmt = txn_current_stmt(txn);
	struct tuple *old_tuple = stmt->old_tuple;
	struct tuple *new_tuple = stmt->new_tuple;
	const char *key = tuple_field_cstr_xc(new_tuple ? new_tuple : old_tuple,
					      BOX_SCHEMA_FIELD_KEY);
	if (strcmp(key, "cluster") == 0) {
		if (new_tuple == NULL)
			tnt_raise(ClientError, ER_REPLICASET_UUID_IS_RO);
		tt_uuid uu;
		tuple_field_uuid_xc(new_tuple, BOX_CLUSTER_FIELD_UUID, &uu);
		REPLICASET_UUID = uu;
	}
}

/**
 * A record with id of the new instance has been synced to the
 * write ahead log. Update the cluster configuration cache
 * with it.
 */
static void
on_commit_dd_cluster(struct trigger *trigger, void *event)
{
	(void) trigger;
	struct txn_stmt *stmt = txn_last_stmt((struct txn *) event);
	struct tuple *new_tuple = stmt->new_tuple;
	struct tuple *old_tuple = stmt->old_tuple;

	if (new_tuple == NULL) {
		struct tt_uuid old_uuid;
		tuple_field_uuid_xc(stmt->old_tuple, BOX_CLUSTER_FIELD_UUID,
				    &old_uuid);
		struct replica *replica = replica_by_uuid(&old_uuid);
		assert(replica != NULL);
		replica_clear_id(replica);
		return;
	} else if (old_tuple != NULL) {
		return; /* nothing to change */
	}

	uint32_t id = tuple_field_u32_xc(new_tuple, BOX_CLUSTER_FIELD_ID);
	tt_uuid uuid;
	tuple_field_uuid_xc(new_tuple, BOX_CLUSTER_FIELD_UUID, &uuid);
	struct replica *replica = replica_by_uuid(&uuid);
	if (replica != NULL) {
		replica_set_id(replica, id);
	} else {
		try {
			replica = replicaset_add(id, &uuid);
			/* Can't throw exceptions from on_commit trigger */
		} catch(Exception *e) {
			panic("Can't register replica: %s", e->errmsg);
		}
	}
}

/**
 * A trigger invoked on replace in the space _cluster,
 * which contains cluster configuration.
 *
 * This space is modified by JOIN command in IPROTO
 * protocol.
 *
 * The trigger updates the cluster configuration cache
 * with uuid of the newly joined instance.
 *
 * During recovery, it acts the same way, loading identifiers
 * of all instances into the cache. Instance globally unique
 * identifiers are used to keep track of cluster configuration,
 * so that a replica that previously joined a replica set can
 * follow updates, and a replica that belongs to a different
 * replica set can not by mistake join/follow another replica
 * set without first being reset (emptied).
 */
static void
on_replace_dd_cluster(struct trigger *trigger, void *event)
{
	(void) trigger;
	struct txn *txn = (struct txn *) event;
	txn_check_autocommit(txn, "Space _cluster");
	struct txn_stmt *stmt = txn_current_stmt(txn);
	struct tuple *old_tuple = stmt->old_tuple;
	struct tuple *new_tuple = stmt->new_tuple;
	if (new_tuple != NULL) { /* Insert or replace */
		/* Check fields */
		uint32_t replica_id =
			tuple_field_u32_xc(new_tuple, BOX_CLUSTER_FIELD_ID);
		replica_check_id(replica_id);
		tt_uuid replica_uuid;
		tuple_field_uuid_xc(new_tuple, BOX_CLUSTER_FIELD_UUID,
				    &replica_uuid);
		if (tt_uuid_is_nil(&replica_uuid))
			tnt_raise(ClientError, ER_INVALID_UUID,
				  tt_uuid_str(&replica_uuid));
		if (old_tuple != NULL) {
			/*
			 * Forbid changes of UUID for a registered instance:
			 * it requires an extra effort to keep _cluster
			 * in sync with appliers and relays.
			 */
			tt_uuid old_uuid;
			tuple_field_uuid_xc(old_tuple, BOX_CLUSTER_FIELD_UUID,
					    &old_uuid);
			if (!tt_uuid_is_equal(&replica_uuid, &old_uuid)) {
				tnt_raise(ClientError, ER_UNSUPPORTED,
					  "Space _cluster",
					  "updates of instance uuid");
			}
		}
	} else {
		/*
		 * Don't allow deletion of the record for this instance
		 * from _cluster.
		 */
		assert(old_tuple != NULL);
		uint32_t replica_id =
			tuple_field_u32_xc(old_tuple, BOX_CLUSTER_FIELD_ID);
		replica_check_id(replica_id);
	}

	struct trigger *on_commit =
			txn_alter_trigger_new(on_commit_dd_cluster, NULL);
	txn_on_commit(txn, on_commit);
}

/* }}} cluster configuration */

static void
unlock_after_dd(struct trigger *trigger, void *event)
{
	(void) trigger;
	(void) event;
	latch_unlock(&schema_lock);
}

static void
lock_before_dd(struct trigger *trigger, void *event)
{
	(void) trigger;
	if (fiber() == latch_owner(&schema_lock))
		return;
	struct txn *txn = (struct txn *)event;
	latch_lock(&schema_lock);
	struct trigger *on_commit =
		txn_alter_trigger_new(unlock_after_dd, NULL);
	txn_on_commit(txn, on_commit);
	struct trigger *on_rollback =
		txn_alter_trigger_new(unlock_after_dd, NULL);
	txn_on_rollback(txn, on_rollback);
}

struct trigger alter_space_on_replace_space = {
	RLIST_LINK_INITIALIZER, on_replace_dd_space, NULL, NULL
};

struct trigger alter_space_on_replace_index = {
	RLIST_LINK_INITIALIZER, on_replace_dd_index, NULL, NULL
};

struct trigger on_replace_truncate = {
	RLIST_LINK_INITIALIZER, on_replace_dd_truncate, NULL, NULL
};

struct trigger on_replace_schema = {
	RLIST_LINK_INITIALIZER, on_replace_dd_schema, NULL, NULL
};

struct trigger on_replace_user = {
	RLIST_LINK_INITIALIZER, on_replace_dd_user, NULL, NULL
};

struct trigger on_replace_func = {
	RLIST_LINK_INITIALIZER, on_replace_dd_func, NULL, NULL
};

struct trigger on_replace_priv = {
	RLIST_LINK_INITIALIZER, on_replace_dd_priv, NULL, NULL
};

struct trigger on_replace_cluster = {
	RLIST_LINK_INITIALIZER, on_replace_dd_cluster, NULL, NULL
};

struct trigger on_stmt_begin_space = {
	RLIST_LINK_INITIALIZER, lock_before_dd, NULL, NULL
};

struct trigger on_stmt_begin_index = {
	RLIST_LINK_INITIALIZER, lock_before_dd, NULL, NULL
};

/* vim: set foldmethod=marker */<|MERGE_RESOLUTION|>--- conflicted
+++ resolved
@@ -448,15 +448,8 @@
 /**
  * Fill space_def structure from struct tuple.
  */
-<<<<<<< HEAD
-extern "C"
-void
-space_def_create_from_tuple(struct space_def *def, struct tuple *tuple,
-			    uint32_t errcode)
-=======
-static struct space_def *
+extern "C" struct space_def *
 space_def_new_from_tuple(struct tuple *tuple, uint32_t errcode)
->>>>>>> d4ac637f
 {
 	uint32_t name_len;
 	const char *name =
