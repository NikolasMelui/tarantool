/*
 * Redistribution and use in source and binary forms, with or
 * without modification, are permitted provided that the following
 * conditions are met:
 *
 * 1. Redistributions of source code must retain the above
 *    copyright notice, this list of conditions and the
 *    following disclaimer.
 *
 * 2. Redistributions in binary form must reproduce the above
 *    copyright notice, this list of conditions and the following
 *    disclaimer in the documentation and/or other materials
 *    provided with the distribution.
 *
 * THIS SOFTWARE IS PROVIDED BY <COPYRIGHT HOLDER> ``AS IS'' AND
 * ANY EXPRESS OR IMPLIED WARRANTIES, INCLUDING, BUT NOT LIMITED
 * TO, THE IMPLIED WARRANTIES OF MERCHANTABILITY AND FITNESS FOR
 * A PARTICULAR PURPOSE ARE DISCLAIMED. IN NO EVENT SHALL
 * <COPYRIGHT HOLDER> OR CONTRIBUTORS BE LIABLE FOR ANY DIRECT,
 * INDIRECT, INCIDENTAL, SPECIAL, EXEMPLARY, OR CONSEQUENTIAL
 * DAMAGES (INCLUDING, BUT NOT LIMITED TO, PROCUREMENT OF
 * SUBSTITUTE GOODS OR SERVICES; LOSS OF USE, DATA, OR PROFITS; OR
 * BUSINESS INTERRUPTION) HOWEVER CAUSED AND ON ANY THEORY OF
 * LIABILITY, WHETHER IN CONTRACT, STRICT LIABILITY, OR TORT
 * (INCLUDING NEGLIGENCE OR OTHERWISE) ARISING IN ANY WAY OUT OF
 * THE USE OF THIS SOFTWARE, EVEN IF ADVISED OF THE POSSIBILITY OF
 * SUCH DAMAGE.
 */
#include "recovery.h"

#include <fcntl.h>

#include "log_io.h"
#include "fiber.h"
#include "tt_pthread.h"
#include "fio.h"
#include "errinj.h"
#include "bootstrap.h"

/*
 * Recovery subsystem
 * ------------------
 *
 * A facade of the recovery subsystem is struct recovery_state,
 * which is a singleton.
 *
 * Depending on the configuration, start-up parameters, the
 * actual task being performed, the recovery can be
 * in a different state.
 *
 * The main factors influencing recovery state are:
 * - temporal: whether or not the instance is just booting
 *   from a snapshot, is in 'local hot standby mode', or
 *   is already accepting requests
 * - topological: whether or not it is a master instance
 *   or a replica
 * - task based: whether it's a master process,
 *   snapshot saving process or a replication relay.
 *
 * Depending on the above factors, recovery can be in two main
 * operation modes: "read mode", recovering in-memory state
 * from existing data, and "write mode", i.e. recording on
 * disk changes of the in-memory state.
 *
 * Let's enumerate all possible distinct states of recovery:
 *
 * Read mode
 * ---------
 * IR - initial recovery, initiated right after server start:
 * reading data from the snapshot and existing WALs
 * and restoring the in-memory state
 * IRR - initial replication relay mode, reading data from
 * existing WALs (xlogs) and sending it to the client.
 *
 * HS - standby mode, entered once all existing WALs are read:
 * following the WAL directory for all changes done by the master
 * and updating the in-memory state
 * RR - replication relay, following the WAL directory for all
 * changes done by the master and sending them to the
 * replica
 *
 * Write mode
 * ----------
 * M - master mode, recording in-memory state changes in the WAL
 * R - replica mode, receiving changes from the master and
 * recording them in the WAL
 * S - snapshot mode, writing entire in-memory state to a compact
 * snapshot file.
 *
 * The following state transitions are possible/supported:
 *
 * recovery_init() -> IR | IRR # recover()
 * IR -> HS         # recovery_follow_local()
 * IRR -> RR        # recovery_follow_local()
 * HS -> M          # recovery_finalize()
 * M -> R           # recovery_follow_remote()
 * R -> M           # recovery_stop_remote()
 * M -> S           # snapshot()
 * R -> S           # snapshot()
 */

struct recovery_state *recovery_state;

static const uint64_t snapshot_cookie = 0;

const char *wal_mode_STRS[] = { "none", "write", "fsync", "fsync_delay", NULL };

/* {{{ LSN API */

void
wait_lsn_set(struct wait_lsn *wait_lsn, int64_t lsn)
{
	assert(wait_lsn->waiter == NULL);
	wait_lsn->waiter = fiber;
	wait_lsn->lsn = lsn;
}


/* Alert the waiter, if any. */
static inline void
wakeup_lsn_waiter(struct recovery_state *r)
{
	if (r->wait_lsn.waiter && r->confirmed_lsn >= r->wait_lsn.lsn) {
		fiber_wakeup(r->wait_lsn.waiter);
	}
}

void
confirm_lsn(struct recovery_state *r, int64_t lsn, bool is_commit)
{
	assert(r->confirmed_lsn <= r->lsn);

	if (r->confirmed_lsn < lsn) {
		if (is_commit) {
			if (r->confirmed_lsn + 1 != lsn)
				say_warn("non consecutive LSN, confirmed: %jd, "
					 " new: %jd, diff: %jd",
					 (intmax_t) r->confirmed_lsn,
					 (intmax_t) lsn,
					 (intmax_t) (lsn - r->confirmed_lsn));
			r->confirmed_lsn = lsn;
		 }
	} else {
		 /*
		 * There can be holes in
		 * confirmed_lsn, in case of disk write failure, but
		 * wal_writer never confirms LSNs out order.
		 */
		assert(false);
		say_error("LSN is used twice or COMMIT order is broken: "
			  "confirmed: %jd, new: %jd",
			  (intmax_t) r->confirmed_lsn, (intmax_t) lsn);
	}
	wakeup_lsn_waiter(r);
}

void
set_lsn(struct recovery_state *r, int64_t lsn)
{
	r->lsn = lsn;
	r->confirmed_lsn = lsn;
	say_debug("set_lsn(%p, %" PRIi64, r, r->lsn);
	wakeup_lsn_waiter(r);
}

/** Wait until the given LSN makes its way to disk. */
void
recovery_wait_lsn(struct recovery_state *r, int64_t lsn)
{
	while (lsn < r->confirmed_lsn) {
		wait_lsn_set(&r->wait_lsn, lsn);
		try {
			fiber_yield();
			wait_lsn_clear(&r->wait_lsn);
		} catch (const Exception& e) {
			wait_lsn_clear(&r->wait_lsn);
			throw;
		}
	}
}


int64_t
next_lsn(struct recovery_state *r)
{
	r->lsn++;
	say_debug("next_lsn(%p, %" PRIi64, r, r->lsn);
	return r->lsn;
}


/* }}} */

/* {{{ Initial recovery */

static int
wal_writer_start(struct recovery_state *state);
void
wal_writer_stop(struct recovery_state *r);
static void
recovery_stop_local(struct recovery_state *r);

void
recovery_init(const char *snap_dirname, const char *wal_dirname,
	      row_handler row_handler, void *row_handler_param,
	      int rows_per_wal)
{
	assert(recovery_state == NULL);
	recovery_state = (struct recovery_state *) p0alloc(eter_pool, sizeof(struct recovery_state));
	struct recovery_state *r = recovery_state;
	recovery_update_mode(r, "none", 0);

	if (rows_per_wal <= 1)
		panic("unacceptable value of 'rows_per_wal'");

	r->row_handler = row_handler;
	r->row_handler_param = row_handler_param;

	r->snap_dir = &snap_dir;
	r->snap_dir->dirname = strdup(snap_dirname);
	r->wal_dir = &wal_dir;
	r->wal_dir->dirname = strdup(wal_dirname);
	r->wal_dir->open_wflags = r->wal_mode == WAL_FSYNC ? WAL_SYNC_FLAG : 0;
	r->rows_per_wal = rows_per_wal;
	wait_lsn_clear(&r->wait_lsn);
}

void
recovery_update_mode(struct recovery_state *r,
		     const char *mode, double fsync_delay)
{
	r->wal_mode = (enum wal_mode) strindex(wal_mode_STRS, mode, WAL_MODE_MAX);
	assert(r->wal_mode != WAL_MODE_MAX);
	/* No mutex lock: let's not bother with whether
	 * or not a WAL writer thread is present, and
	 * if it's present, the delay will be propagated
	 * to it whenever there is a next lock/unlock of
	 * wal_writer->mutex.
	 */
	r->wal_fsync_delay = fsync_delay;
}

void
recovery_update_io_rate_limit(struct recovery_state *r, double new_limit)
{
	r->snap_io_rate_limit = new_limit * 1024 * 1024;
	if (r->snap_io_rate_limit == 0)
		r->snap_io_rate_limit = UINT64_MAX;
}

void
recovery_free()
{
	struct recovery_state *r = recovery_state;
	if (r == NULL)
		return;

	if (r->watcher)
		recovery_stop_local(r);

	if (r->writer)
		wal_writer_stop(r);

	free(r->snap_dir->dirname);
	free(r->wal_dir->dirname);
	if (r->current_wal) {
		/*
		 * Possible if shutting down a replication
		 * relay or if error during startup.
		 */
		log_io_close(&r->current_wal);
	}

	recovery_state = NULL;
}

void
recovery_setup_panic(struct recovery_state *r, bool on_snap_error, bool on_wal_error)
{
	r->wal_dir->panic_if_error = on_wal_error;
	r->snap_dir->panic_if_error = on_snap_error;
}

/** Create the initial snapshot file in the storage. */
void
init_storage(struct log_dir *dir)
{
	const char *filename = format_filename(dir, 1 /* lsn */, NONE);
	int fd = open(filename, O_EXCL|O_CREAT|O_WRONLY, dir->mode);
	say_info("saving snapshot `%s'", filename);
	if (fd == -1) {
		panic_syserror("failed to open snapshot file `%s' for "
			       "writing", filename);
	}
	if (write(fd, bootstrap_bin, sizeof(bootstrap_bin)) !=
						sizeof(bootstrap_bin)) {
		panic_syserror("failed to write to snapshot file `%s'",
			       filename);
	}
	close(fd);
	say_info("done");
}


/**
 * Read a snapshot and call row_handler for every snapshot row.
 * Panic in case of error.
 */
void
recover_snap(struct recovery_state *r)
{
	/*  current_wal isn't open during initial recover. */
	assert(r->current_wal == NULL);
	say_info("recovery start");

	struct log_io *snap;
	int64_t lsn;

	lsn = greatest_lsn(r->snap_dir);
	if (lsn == 0 && greatest_lsn(r->wal_dir) == 0) {
		say_info("found an empty data directory, initializing...");
		init_storage(r->snap_dir);
		lsn = greatest_lsn(r->snap_dir);
	}

	if (lsn <= 0) {
		say_error("can't find snapshot");
		goto error;
	}
	snap = log_io_open_for_read(r->snap_dir, lsn, NONE);
	if (snap == NULL) {
		say_error("can't find/open snapshot");
		goto error;
	}
	say_info("recover from `%s'", snap->filename);
	struct log_io_cursor i;

	log_io_cursor_open(&i, snap);

	const char *row;
	uint32_t rowlen;
	while ((row = log_io_cursor_next(&i, &rowlen))) {
		if (r->row_handler(r->row_handler_param, row, rowlen) < 0) {
			say_error("can't apply row");
			if (snap->dir->panic_if_error)
				break;
		}
	}
	log_io_cursor_close(&i);
	log_io_close(&snap);

	if (row == NULL) {
		r->lsn = r->confirmed_lsn = lsn;
		say_info("snapshot recovered, confirmed lsn: %"
			 PRIi64, r->confirmed_lsn);
		return;
	}
error:
	if (greatest_lsn(r->snap_dir) <= 0) {
		say_crit("didn't you forget to initialize storage with --init-storage switch?");
		_exit(1);
	}
	panic("snapshot recovery failed");
}

#define LOG_EOF 0

/**
 * @retval -1 error
 * @retval 0 EOF
 * @retval 1 ok, maybe read something
 */
static int
recover_wal(struct recovery_state *r, struct log_io *l)
{
	int res = -1;
	struct log_io_cursor i;

	log_io_cursor_open(&i, l);

	const char *row;
	uint32_t rowlen;
	while ((row = log_io_cursor_next(&i, &rowlen))) {
		int64_t lsn = row_header(row)->lsn;
		if (lsn <= r->confirmed_lsn) {
			say_debug("skipping too young row");
			continue;
		}
		/*
		 * After handler(row) returned, row may be
		 * modified, do not use it.
		 */
		if (r->row_handler(r->row_handler_param, row, rowlen) < 0) {
			say_error("can't apply row");
			if (l->dir->panic_if_error)
				goto end;
		}
		set_lsn(r, lsn);
	}
	res = i.eof_read ? LOG_EOF : 1;
end:
	log_io_cursor_close(&i);
	/* Sic: we don't close the log here. */
	return res;
}

/** Find out if there are new .xlog files since the current
 * LSN, and read them all up.
 *
 * This function will not close r->current_wal if
 * recovery was successful.
 */
static int
recover_remaining_wals(struct recovery_state *r)
{
	int result = 0;
	struct log_io *next_wal;
	int64_t current_lsn, wal_greatest_lsn;
	size_t rows_before;
	FILE *f;
	char *filename;
	enum log_suffix suffix;

	current_lsn = r->confirmed_lsn + 1;
	wal_greatest_lsn = greatest_lsn(r->wal_dir);

	/* if the caller already opened WAL for us, recover from it first */
	if (r->current_wal != NULL)
		goto recover_current_wal;

	while (r->confirmed_lsn < wal_greatest_lsn) {
		/*
		 * If a newer WAL appeared in the directory before
		 * current_wal was fully read, try re-reading
		 * one last time. */
		if (r->current_wal != NULL) {
			if (r->current_wal->retry++ < 3) {
				say_warn("`%s' has no EOF marker, yet a newer WAL file exists:"
					 " trying to re-read (attempt #%d)",
					 r->current_wal->filename, r->current_wal->retry);
				goto recover_current_wal;
			} else {
				say_warn("WAL `%s' wasn't correctly closed",
					 r->current_wal->filename);
				log_io_close(&r->current_wal);
			}
		}

		/* TODO: find a better way of finding the next xlog */
		current_lsn = r->confirmed_lsn;
find_next_wal:
		current_lsn++;
		/*
		 * For the last WAL, first try to open .inprogress
		 * file: if it doesn't exist, we can safely try an
		 * .xlog, with no risk of a concurrent
		 * inprogress_log_rename().
		 */
		f = NULL;
		suffix = INPROGRESS;
		if (current_lsn == wal_greatest_lsn) {
			/* Last WAL present at the time of rescan. */
			filename = format_filename(r->wal_dir,
						   current_lsn, suffix);
			f = fopen(filename, "r");
		}
		if (f == NULL) {
			suffix = NONE;
			filename = format_filename(r->wal_dir,
						   current_lsn, suffix);
			f = fopen(filename, "r");
			/*
			 * Try finding wal for the next lsn if there is a
			 * gap in LSNs.
			 */
			if (f == NULL && errno == ENOENT &&
			    current_lsn < wal_greatest_lsn)
				goto find_next_wal;
		}
		next_wal = log_io_open(r->wal_dir, LOG_READ, filename, suffix, f);
		/*
		 * When doing final recovery, and dealing with the
		 * last file, try opening .<ext>.inprogress.
		 */
		if (next_wal == NULL) {
			if (r->finalize && suffix == INPROGRESS) {
				/*
				 * There is an .inprogress file, but
				 * we failed to open it. Try to
				 * delete it.
				 */
				say_warn("unlink broken %s WAL", filename);
				if (inprogress_log_unlink(filename) != 0)
					panic("can't unlink 'inprogres' WAL");
			}
			result = 0;
			break;
		}
		assert(r->current_wal == NULL);
		r->current_wal = next_wal;
		say_info("recover from `%s'", r->current_wal->filename);

recover_current_wal:
		rows_before = r->current_wal->rows;
		result = recover_wal(r, r->current_wal);
		if (result < 0) {
			say_error("failure reading from %s",
				  r->current_wal->filename);
			break;
		}

		if (r->current_wal->rows > 0 &&
		    r->current_wal->rows != rows_before) {
			r->current_wal->retry = 0;
		}
		/* rows == 0 could indicate an empty WAL */
		if (r->current_wal->rows == 0) {
			say_error("read zero records from %s",
				  r->current_wal->filename);
			break;
		}
		if (result == LOG_EOF) {
			say_info("done `%s' confirmed_lsn: %" PRIi64,
				 r->current_wal->filename,
				 r->confirmed_lsn);
			log_io_close(&r->current_wal);
		}
	}

	/*
	 * It's not a fatal error when last WAL is empty, but if
	 * we lose some logs it is a fatal error.
	 */
	if (wal_greatest_lsn > r->confirmed_lsn + 1) {
		say_error("not all WALs have been successfully read");
		result = -1;
	}

	prelease(fiber->gc_pool);
	return result;
}

/**
 * Recover all WALs created after the last snapshot. Panic if
 * error.
 */
void
recover_existing_wals(struct recovery_state *r)
{
	int64_t next_lsn = r->confirmed_lsn + 1;
	int64_t wal_lsn = find_including_file(r->wal_dir, next_lsn);
	if (wal_lsn <= 0) {
		/* No WALs to recover from. */
		goto out;
	}
	r->current_wal = log_io_open_for_read(r->wal_dir, wal_lsn, NONE);
	if (r->current_wal == NULL)
		goto out;
	if (recover_remaining_wals(r) < 0)
		panic("recover failed");
	say_info("WALs recovered, confirmed lsn: %" PRIi64, r->confirmed_lsn);
out:
	prelease(fiber->gc_pool);
}

void
recovery_finalize(struct recovery_state *r)
{
	int result;

	if (r->watcher)
		recovery_stop_local(r);

	r->finalize = true;

	result = recover_remaining_wals(r);
	if (result < 0)
		panic("unable to successfully finalize recovery");

	if (r->current_wal != NULL && result != LOG_EOF) {
		say_warn("WAL `%s' wasn't correctly closed", r->current_wal->filename);

		if (!r->current_wal->is_inprogress) {
			if (r->current_wal->rows == 0)
			        /* Regular WAL (not inprogress) must contain at least one row */
				panic("zero rows was successfully read from last WAL `%s'",
				      r->current_wal->filename);
		} else if (r->current_wal->rows == 0) {
			/* Unlink empty inprogress WAL */
			say_warn("unlink broken %s WAL", r->current_wal->filename);
			if (inprogress_log_unlink(r->current_wal->filename) != 0)
				panic("can't unlink 'inprogress' WAL");
		} else if (r->current_wal->rows == 1) {
			/* Rename inprogress wal with one row */
			say_warn("rename unfinished %s WAL", r->current_wal->filename);
			if (inprogress_log_rename(r->current_wal) != 0)
				panic("can't rename 'inprogress' WAL");
		} else
			panic("too many rows in inprogress WAL `%s'", r->current_wal->filename);

		log_io_close(&r->current_wal);
	}

	wal_writer_start(r);
}


/* }}} */

/* {{{ Local recovery: support of hot standby and replication relay */

/**
 * This is used in local hot standby or replication
 * relay mode: look for changes in the wal_dir and apply them
 * locally or send to the replica.
 */
struct wal_watcher {
	/**
	 * Rescan the WAL directory in search for new WAL files
	 * every wal_dir_rescan_delay seconds.
	 */
	ev_timer dir_timer;
	/**
	 * When the latest WAL does not contain a EOF marker,
	 * re-read its tail on every change in file metadata.
	 */
	ev_stat stat;
	/** Path to the file being watched with 'stat'. */
	char filename[PATH_MAX+1];
};

static struct wal_watcher wal_watcher;

static void recovery_rescan_file(ev_stat *w, int revents __attribute__((unused)));

static void
recovery_watch_file(struct wal_watcher *watcher, struct log_io *wal)
{
	strncpy(watcher->filename, wal->filename, PATH_MAX);
	ev_stat_init(&watcher->stat, recovery_rescan_file, watcher->filename, 0.);
	ev_stat_start(&watcher->stat);
}

static void
recovery_stop_file(struct wal_watcher *watcher)
{
	ev_stat_stop(&watcher->stat);
}

static void
recovery_rescan_dir(ev_timer *w, int revents __attribute__((unused)))
{
	struct recovery_state *r = (struct recovery_state *) w->data;
	struct wal_watcher *watcher = r->watcher;
	struct log_io *save_current_wal = r->current_wal;

	int result = recover_remaining_wals(r);
	if (result < 0)
		panic("recover failed: %i", result);
	if (save_current_wal != r->current_wal) {
		if (save_current_wal != NULL)
			recovery_stop_file(watcher);
		if (r->current_wal != NULL)
			recovery_watch_file(watcher, r->current_wal);
	}
}

static void
recovery_rescan_file(ev_stat *w, int revents __attribute__((unused)))
{
	struct recovery_state *r = (struct recovery_state *) w->data;
	struct wal_watcher *watcher = r->watcher;
	int result = recover_wal(r, r->current_wal);
	if (result < 0)
		panic("recover failed");
	if (result == LOG_EOF) {
		say_info("done `%s' confirmed_lsn: %" PRIi64,
			 r->current_wal->filename,
			 r->confirmed_lsn);
		log_io_close(&r->current_wal);
		recovery_stop_file(watcher);
		/* Don't wait for wal_dir_rescan_delay. */
		recovery_rescan_dir(&watcher->dir_timer, 0);
	}
}

void
recovery_follow_local(struct recovery_state *r, ev_tstamp wal_dir_rescan_delay)
{
	assert(r->watcher == NULL);
	assert(r->writer == NULL);

	struct wal_watcher  *watcher = r->watcher= &wal_watcher;

	ev_timer_init(&watcher->dir_timer, recovery_rescan_dir,
		      wal_dir_rescan_delay, wal_dir_rescan_delay);
	watcher->dir_timer.data = watcher->stat.data = r;
	ev_timer_start(&watcher->dir_timer);
	/*
	 * recover() leaves the current wal open if it has no
	 * EOF marker.
	 */
	if (r->current_wal != NULL)
		recovery_watch_file(watcher, r->current_wal);
}

static void
recovery_stop_local(struct recovery_state *r)
{
	struct wal_watcher *watcher = r->watcher;
	assert(ev_is_active(&watcher->dir_timer));
	ev_timer_stop(&watcher->dir_timer);
	if (ev_is_active(&watcher->stat))
		ev_stat_stop(&watcher->stat);

	r->watcher = NULL;
}

/* }}} */

/* {{{ WAL writer - maintain a Write Ahead Log for every change
 * in the data state.
 */

struct wal_write_request {
	STAILQ_ENTRY(wal_write_request) wal_fifo_entry;
	/* Auxiliary. */
	int res;
	struct fiber *fiber;
	struct wal_row row;
};

/* Context of the WAL writer thread. */
STAILQ_HEAD(wal_fifo, wal_write_request);

struct wal_writer
{
	struct wal_fifo input;
	struct wal_fifo commit;
	pthread_t thread;
	pthread_mutex_t mutex;
	pthread_cond_t cond;
	ev_async write_event;
	struct fio_batch *batch;
	bool is_shutdown;
	bool is_rollback;
};

static pthread_once_t wal_writer_once = PTHREAD_ONCE_INIT;

static struct wal_writer wal_writer;

/**
 * A pthread_atfork() callback for a child process. Today we only
 * fork the master process to save a snapshot, and in the child
 * the WAL writer thread is not necessary and not present.
 */
static void
wal_writer_child()
{
	log_io_atfork(&recovery_state->current_wal);
	if (wal_writer.batch) {
		free(wal_writer.batch);
		wal_writer.batch = NULL;
	}
	/*
	 * Make sure that atexit() handlers in the child do
	 * not try to stop the non-existent thread.
	 * The writer is not used in the child.
	 */
	recovery_state->writer = NULL;
}

/**
 * Today a WAL writer is started once at start of the
 * server.  Nevertheless, use pthread_once() to make
 * sure we can start/stop the writer many times.
 */
static void
wal_writer_init_once()
{
	(void) tt_pthread_atfork(NULL, NULL, wal_writer_child);
}

/**
 * A commit watcher callback is invoked whenever there
 * are requests in wal_writer->commit. This callback is
 * associated with an internal WAL writer watcher and is
 * invoked in the front-end main event loop.
 *
 * A rollback watcher callback is invoked only when there is
 * a rollback request and commit is empty.
 * We roll back the entire input queue.
 *
 * ev_async, under the hood, is a simple pipe. The WAL
 * writer thread writes to that pipe whenever it's done
 * handling a pack of requests (look for ev_async_send()
 * call in the writer thread loop).
 */
static void
wal_schedule_queue(struct wal_fifo *queue)
{
	/*
	 * Can't use STAILQ_FOREACH since fiber_call()
	 * destroys the list entry.
	 */
	struct wal_write_request *req, *tmp;
	STAILQ_FOREACH_SAFE(req, queue, wal_fifo_entry, tmp)
		fiber_call(req->fiber);
}

static void
wal_schedule(ev_async *watcher, int event __attribute__((unused)))
{
	struct wal_writer *writer = (struct wal_writer *) watcher->data;
	struct wal_fifo commit = STAILQ_HEAD_INITIALIZER(commit);
	struct wal_fifo rollback = STAILQ_HEAD_INITIALIZER(rollback);

	(void) tt_pthread_mutex_lock(&writer->mutex);
	STAILQ_CONCAT(&commit, &writer->commit);
	if (writer->is_rollback) {
		STAILQ_CONCAT(&rollback, &writer->input);
		writer->is_rollback = false;
	}
	(void) tt_pthread_mutex_unlock(&writer->mutex);

	wal_schedule_queue(&commit);
	/*
	 * Perform a cascading abort of all transactions which
	 * depend on the transaction which failed to get written
	 * to the write ahead log. Abort transactions
	 * in reverse order, performing a playback of the
	 * in-memory database state.
	 */
	STAILQ_REVERSE(&rollback, wal_write_request, wal_fifo_entry);
	wal_schedule_queue(&rollback);
}

/**
 * Initialize WAL writer context. Even though it's a singleton,
 * encapsulate the details just in case we may use
 * more writers in the future.
 */
static void
wal_writer_init(struct wal_writer *writer)
{
	/* I. Initialize the state. */
	pthread_mutexattr_t errorcheck;

	(void) tt_pthread_mutexattr_init(&errorcheck);

#ifndef NDEBUG
	(void) tt_pthread_mutexattr_settype(&errorcheck, PTHREAD_MUTEX_ERRORCHECK);
#endif
	/* Initialize queue lock mutex. */
	(void) tt_pthread_mutex_init(&writer->mutex, &errorcheck);
	(void) tt_pthread_mutexattr_destroy(&errorcheck);

	(void) tt_pthread_cond_init(&writer->cond, NULL);

	STAILQ_INIT(&writer->input);
	STAILQ_INIT(&writer->commit);

	ev_async_init(&writer->write_event, wal_schedule);
	writer->write_event.data = writer;

	(void) tt_pthread_once(&wal_writer_once, wal_writer_init_once);

	writer->batch = fio_batch_alloc(sysconf(_SC_IOV_MAX));

	if (writer->batch == NULL)
		panic_syserror("fio_batch_alloc");
}

/** Destroy a WAL writer structure. */
static void
wal_writer_destroy(struct wal_writer *writer)
{
	(void) tt_pthread_mutex_destroy(&writer->mutex);
	(void) tt_pthread_cond_destroy(&writer->cond);
	free(writer->batch);
}

/** WAL writer thread routine. */
static void *wal_writer_thread(void *worker_args);

/**
 * Initialize WAL writer, start the thread.
 *
 * @pre   The server has completed recovery from a snapshot
 *        and/or existing WALs. All WALs opened in read-only
 *        mode are closed.
 *
 * @param state			WAL writer meta-data.
 *
 * @return 0 success, -1 on error. On success, recovery->writer
 *         points to a newly created WAL writer.
 */
static int
wal_writer_start(struct recovery_state *r)
{
	assert(r->writer == NULL);
	assert(r->watcher == NULL);
	assert(r->current_wal == NULL);
	assert(! wal_writer.is_shutdown);
	assert(STAILQ_EMPTY(&wal_writer.input));
	assert(STAILQ_EMPTY(&wal_writer.commit));

	/* I. Initialize the state. */
	wal_writer_init(&wal_writer);
	r->writer = &wal_writer;

	ev_async_start(&wal_writer.write_event);

	/* II. Start the thread. */

	if (tt_pthread_create(&wal_writer.thread, NULL, wal_writer_thread, r)) {
		wal_writer_destroy(&wal_writer);
		r->writer = NULL;
		return -1;
	}
	return 0;
}

/** Stop and destroy the writer thread (at shutdown). */
void
wal_writer_stop(struct recovery_state *r)
{
	struct wal_writer *writer = r->writer;

	/* Stop the worker thread. */

	(void) tt_pthread_mutex_lock(&writer->mutex);
	writer->is_shutdown= true;
	(void) tt_pthread_cond_signal(&writer->cond);
	(void) tt_pthread_mutex_unlock(&writer->mutex);

	if (tt_pthread_join(writer->thread, NULL) != 0) {
		/* We can't recover from this in any reasonable way. */
		panic_syserror("WAL writer: thread join failed");
	}

	ev_async_stop(&writer->write_event);
	wal_writer_destroy(writer);

	r->writer = NULL;
}

/**
 * Pop a bulk of requests to write to disk to process.
 * Block on the condition only if we have no other work to
 * do. Loop in case of a spurious wakeup.
 */
void
wal_writer_pop(struct wal_writer *writer, struct wal_fifo *input)
{
	while (! writer->is_shutdown)
	{
		if (! writer->is_rollback && ! STAILQ_EMPTY(&writer->input)) {
			STAILQ_CONCAT(input, &writer->input);
			break;
		}
		(void) tt_pthread_cond_wait(&writer->cond, &writer->mutex);
	}
}

/**
 * If there is no current WAL, try to open it, and close the
 * previous WAL. We close the previous WAL only after opening
 * a new one to smoothly move local hot standby and replication
 * over to the next WAL.
 * If the current WAL has only 1 record, it means we need to
 * rename it from '.inprogress' to '.xlog'. We maintain
 * '.inprogress' WALs to ensure that, at any point in time,
 * an .xlog file contains at least 1 valid record.
 * In case of error, we try to close any open WALs.
 *
 * @post r->current_wal is in a good shape for writes or is NULL.
 * @return 0 in case of success, -1 on error.
 */
static int
wal_opt_rotate(struct log_io **wal, int rows_per_wal, struct log_dir *dir,
	       int64_t lsn)
{
	struct log_io *l = *wal, *wal_to_close = NULL;

	ERROR_INJECT_RETURN(ERRINJ_WAL_ROTATE);

	if (l != NULL && (l->rows >= rows_per_wal || lsn % rows_per_wal == 0)) {
		/*
		 * if l->rows == 1, log_io_close() does
		 * inprogress_log_rename() for us.
		 */
		wal_to_close = l;
		l = NULL;
	}
	if (l == NULL) {
		/* Open WAL with '.inprogress' suffix. */
		l = log_io_open_for_write(dir, lsn, INPROGRESS);
		/*
		 * Close the file *after* we create the new WAL, since
		 * this is when replication relays get an inotify alarm
		 * (when we close the file), and try to reopen the next
		 * WAL. In other words, make sure that replication relays
		 * try to open the next WAL only when it exists.
		 */
		if (wal_to_close) {
			/*
			 * We can not handle log_io_close()
			 * failure in any reasonable way.
			 * A warning is written to the server
			 * log file.
			 */
			log_io_close(&wal_to_close);
		}
	} else if (l->rows == 1) {
		/*
		 * Rename WAL after the first successful write
		 * to a name  without .inprogress suffix.
		 */
		if (inprogress_log_rename(l))
			log_io_close(&l);       /* error. */
	}
	assert(wal_to_close == NULL);
	*wal = l;
	return l ? 0 : -1;
}

static void
wal_opt_sync(struct log_io *wal, double sync_delay)
{
	static ev_tstamp last_sync = 0;

	if (sync_delay > 0 && ev_now() - last_sync >= sync_delay) {
		/*
		 * XXX: in case of error, we don't really know how
		 * many records were not written to disk: probably
		 * way more than the last one.
		 */
		(void) log_io_sync(wal);
		last_sync = ev_now();
	}
}

static struct wal_write_request *
wal_fill_batch(struct log_io *wal, struct fio_batch *batch, int rows_per_wal,
	       struct wal_write_request *req)
{
	int max_rows = wal->is_inprogress ? 1 : rows_per_wal - wal->rows;
	/* Post-condition of successful wal_opt_rotate(). */
	assert(max_rows > 0);
	fio_batch_start(batch, max_rows);
	while (req != NULL && ! fio_batch_is_full(batch)) {
		struct wal_row *row = &req->row;
		row_header_sign(&row->header);
		fio_batch_add(batch, row, wal_row_size(row));
		req = STAILQ_NEXT(req, wal_fifo_entry);
	}
	return req;
}

static struct wal_write_request *
wal_write_batch(struct log_io *wal, struct fio_batch *batch,
		struct wal_write_request *req, struct wal_write_request *end)
{
	int rows_written = fio_batch_write(batch, fileno(wal->f));
	wal->rows += rows_written;
	while (req != end && rows_written-- != 0)  {
		req->res = 0;
		req = STAILQ_NEXT(req, wal_fifo_entry);
	}
	return req;
}

static void
wal_write_to_disk(struct recovery_state *r, struct wal_writer *writer,
		  struct wal_fifo *input, struct wal_fifo *commit,
		  struct wal_fifo *rollback)
{
	struct log_io **wal = &r->current_wal;
	struct fio_batch *batch = writer->batch;

	struct wal_write_request *req = STAILQ_FIRST(input);
	struct wal_write_request *write_end = req;

	while (req) {
		if (wal_opt_rotate(wal, r->rows_per_wal, r->wal_dir,
				   req->row.header.lsn) != 0)
			break;
		struct wal_write_request *batch_end;
		batch_end = wal_fill_batch(*wal, batch, r->rows_per_wal, req);
		write_end = wal_write_batch(*wal, batch, req, batch_end);
		if (batch_end != write_end)
			break;
		wal_opt_sync(*wal, r->wal_fsync_delay);
		req = write_end;
	}
	STAILQ_SPLICE(input, write_end, wal_fifo_entry, rollback);
	STAILQ_CONCAT(commit, input);
}

/** WAL writer thread main loop.  */
static void *
wal_writer_thread(void *worker_args)
{
	struct recovery_state *r = (struct recovery_state *) worker_args;
	struct wal_writer *writer = r->writer;
	struct wal_fifo input = STAILQ_HEAD_INITIALIZER(input);
	struct wal_fifo commit = STAILQ_HEAD_INITIALIZER(commit);
	struct wal_fifo rollback = STAILQ_HEAD_INITIALIZER(rollback);

	(void) tt_pthread_mutex_lock(&writer->mutex);
	while (! writer->is_shutdown) {
		wal_writer_pop(writer, &input);
		(void) tt_pthread_mutex_unlock(&writer->mutex);

		wal_write_to_disk(r, writer, &input, &commit, &rollback);

		(void) tt_pthread_mutex_lock(&writer->mutex);
		STAILQ_CONCAT(&writer->commit, &commit);
		if (! STAILQ_EMPTY(&rollback)) {
			/*
			 * Begin rollback: create a rollback queue
			 * from all requests which were not
			 * written to disk and all requests in the
			 * input queue.
			 */
			writer->is_rollback = true;
			STAILQ_CONCAT(&rollback, &writer->input);
			STAILQ_CONCAT(&writer->input, &rollback);
		}
		ev_async_send(&writer->write_event);
	}
	(void) tt_pthread_mutex_unlock(&writer->mutex);
	if (r->current_wal != NULL)
		log_io_close(&r->current_wal);
	return NULL;
}

/**
 * WAL writer main entry point: queue a single request
 * to be written to disk and wait until this task is completed.
 */
int
wal_write(struct recovery_state *r, int64_t lsn,
	  uint16_t op, const char *row, uint32_t row_len)
{
	say_debug("wal_write lsn=%" PRIi64, lsn);
	ERROR_INJECT_RETURN(ERRINJ_WAL_IO);

	if (r->wal_mode == WAL_NONE)
		return 0;

	struct wal_writer *writer = r->writer;

	struct wal_write_request *req = (struct wal_write_request *)
		palloc(fiber->gc_pool, sizeof(struct wal_write_request) +
		       sizeof(op) + row_len);

	req->fiber = fiber;
	req->res = -1;
	wal_row_fill(&req->row, lsn, (const char *) &op,
		     sizeof(op), row, row_len);

	(void) tt_pthread_mutex_lock(&writer->mutex);

	bool input_was_empty = STAILQ_EMPTY(&writer->input);
	STAILQ_INSERT_TAIL(&writer->input, req, wal_fifo_entry);

	if (input_was_empty)
		(void) tt_pthread_cond_signal(&writer->cond);

	(void) tt_pthread_mutex_unlock(&writer->mutex);

	fiber_yield(); /* Request was inserted. */

	return req->res;
}

/* }}} */

/* {{{ SAVE SNAPSHOT and tarantool_box --cat */

static void
snap_write_batch(struct fio_batch *batch, int fd)
{
	int rows_written = fio_batch_write(batch, fd);
	if (rows_written != batch->rows) {
		say_error("partial write: %d out of %d rows",
			  rows_written, batch->rows);
		panic_syserror("fio_batch_write");
	}
}

void
snapshot_write_row(struct log_io *l, struct fio_batch *batch,
		   const char *metadata, size_t metadata_len,
		   const char *data, size_t data_len)
{
	static int rows;
	static uint64_t bytes;
	ev_tstamp elapsed;
	static ev_tstamp last = 0;

	struct wal_row *row = (struct wal_row *) palloc(fiber->gc_pool,
				     sizeof(struct wal_row) +
				     data_len + metadata_len);

	wal_row_fill(row, ++rows, metadata, metadata_len, data, data_len);
	row_header_sign(&row->header);

<<<<<<< HEAD
	fio_batch_add(batch, row, wal_row_size(row));
=======
	fio_batch_add(batch, row, row_v11_size(row));
	bytes += row_v11_size(row);
>>>>>>> 41985b15

	if (rows % 100000 == 0)
		say_crit("%.1fM rows written", rows / 1000000.);

	if (fio_batch_is_full(batch) ||
	    bytes > recovery_state->snap_io_rate_limit) {

		snap_write_batch(batch, fileno(l->f));
		fio_batch_start(batch, INT_MAX);
		prelease_after(fiber->gc_pool, 128 * 1024);
		if (recovery_state->snap_io_rate_limit != UINT64_MAX) {
			if (last == 0) {
				/*
				 * Remember the time of first
				 * write to disk.
				 */
				ev_now_update();
				last = ev_now();
			}
			/**
			 * If io rate limit is set, flush the
			 * filesystem cache, otherwise the limit is
			 * not really enforced.
			 */
			fdatasync(fileno(l->f));
		}
<<<<<<< HEAD
		bytes += wal_row_size(row);
=======
>>>>>>> 41985b15
		while (bytes >= recovery_state->snap_io_rate_limit) {
			ev_now_update();
			/*
			 * How much time have passed since
			 * last write?
			 */
			elapsed = ev_now() - last;
			/*
			 * If last write was in less than
			 * a second, sleep until the
			 * second is reached.
			 */
			if (elapsed < 1)
				usleep(((1 - elapsed) * 1000000));

			ev_now_update();
			last = ev_now();
			bytes -= recovery_state->snap_io_rate_limit;
		}
	}
}

void
snapshot_save(struct recovery_state *r,
	      void (*f) (struct log_io *, struct fio_batch *))
{
	struct log_io *snap;
	snap = log_io_open_for_write(r->snap_dir, r->confirmed_lsn,
				     INPROGRESS);
	if (snap == NULL)
		panic_status(errno, "Failed to save snapshot: failed to open file in write mode.");
	struct fio_batch *batch = fio_batch_alloc(sysconf(_SC_IOV_MAX));
	if (batch == NULL)
		panic_syserror("fio_batch_alloc");
	fio_batch_start(batch, INT_MAX);
	/*
	 * While saving a snapshot, snapshot name is set to
	 * <lsn>.snap.inprogress. When done, the snapshot is
	 * renamed to <lsn>.snap.
	 */
	say_info("saving snapshot `%s'",
		 format_filename(r->snap_dir, r->confirmed_lsn,
				 NONE));
	f(snap, batch);

	if (batch->rows)
		snap_write_batch(batch, fileno(snap->f));

	free(batch);
	log_io_close(&snap);

	say_info("done");
}

/**
 * Read WAL/SNAPSHOT and invoke a callback on every record (used
 * for --cat command line option).
 * @retval 0  success
 * @retval -1 error
 */

int
read_log(const char *filename,
	 row_handler *xlog_handler, row_handler *snap_handler,
	 void *param)
{
	struct log_dir *dir;
	row_handler *h;

	if (strstr(filename, wal_dir.filename_ext)) {
		dir = &wal_dir;
		h = xlog_handler;
	} else if (strstr(filename, snap_dir.filename_ext)) {
		dir = &snap_dir;
		h = snap_handler;
	} else {
		say_error("don't know how to read `%s'", filename);
		return -1;
	}

	FILE *f = fopen(filename, "r");
	struct log_io *l = log_io_open(dir, LOG_READ, filename, NONE, f);
	if (l == NULL)
		return -1;

	struct log_io_cursor i;

	log_io_cursor_open(&i, l);
	const char *row;
	uint32_t rowlen;
	while ((row = log_io_cursor_next(&i, &rowlen)))
		h(param, row, rowlen);

	log_io_cursor_close(&i);
	log_io_close(&l);
	return 0;
}

/* }}} */
<|MERGE_RESOLUTION|>--- conflicted
+++ resolved
@@ -1209,12 +1209,8 @@
 	wal_row_fill(row, ++rows, metadata, metadata_len, data, data_len);
 	row_header_sign(&row->header);
 
-<<<<<<< HEAD
 	fio_batch_add(batch, row, wal_row_size(row));
-=======
-	fio_batch_add(batch, row, row_v11_size(row));
 	bytes += row_v11_size(row);
->>>>>>> 41985b15
 
 	if (rows % 100000 == 0)
 		say_crit("%.1fM rows written", rows / 1000000.);
@@ -1241,10 +1237,6 @@
 			 */
 			fdatasync(fileno(l->f));
 		}
-<<<<<<< HEAD
-		bytes += wal_row_size(row);
-=======
->>>>>>> 41985b15
 		while (bytes >= recovery_state->snap_io_rate_limit) {
 			ev_now_update();
 			/*
